// Copyright © 2017 Microsoft <wastore@microsoft.com>
//
// Permission is hereby granted, free of charge, to any person obtaining a copy
// of this software and associated documentation files (the "Software"), to deal
// in the Software without restriction, including without limitation the rights
// to use, copy, modify, merge, publish, distribute, sublicense, and/or sell
// copies of the Software, and to permit persons to whom the Software is
// furnished to do so, subject to the following conditions:
//
// The above copyright notice and this permission notice shall be included in
// all copies or substantial portions of the Software.
//
// THE SOFTWARE IS PROVIDED "AS IS", WITHOUT WARRANTY OF ANY KIND, EXPRESS OR
// IMPLIED, INCLUDING BUT NOT LIMITED TO THE WARRANTIES OF MERCHANTABILITY,
// FITNESS FOR A PARTICULAR PURPOSE AND NONINFRINGEMENT. IN NO EVENT SHALL THE
// AUTHORS OR COPYRIGHT HOLDERS BE LIABLE FOR ANY CLAIM, DAMAGES OR OTHER
// LIABILITY, WHETHER IN AN ACTION OF CONTRACT, TORT OR OTHERWISE, ARISING FROM,
// OUT OF OR IN CONNECTION WITH THE SOFTWARE OR THE USE OR OTHER DEALINGS IN
// THE SOFTWARE.

package ste

import (
	"context"
	"fmt"
	"sync"
	"sync/atomic"

	"github.com/Azure/azure-pipeline-go/pipeline"
	"github.com/Azure/azure-storage-azcopy/common"
)

var _ IJobMgr = &jobMgr{}

type PartNumber = common.PartNumber

// InMemoryTransitJobState defines job state transit in memory, and not in JobPartPlan file.
// Note: InMemoryTransitJobState should only be set when request come from cmd(FE) module to STE module.
// In memory CredentialInfo is currently maintained per job in STE, as FE could have many-to-one relationship with STE,
// i.e. different jobs could have different OAuth tokens requested from FE, and these jobs can run at same time in STE.
// This can be optimized if FE would no more be another module vs STE module.
type InMemoryTransitJobState struct {
	credentialInfo common.CredentialInfo
}

type IJobMgr interface {
	JobID() common.JobID
	JobPartMgr(partNum PartNumber) (IJobPartMgr, bool)
	//Throughput() XferThroughput
	AddJobPart(partNum PartNumber, planFile JobPartPlanFileName, scheduleTransfers bool) IJobPartMgr
	ResumeTransfers(appCtx context.Context, includeTransfer map[string]int, excludeTransfer map[string]int)
	PipelineLogInfo() pipeline.LogOptions
	ReportJobPartDone() uint32
	Context() context.Context
	Cancel()
	//Close()
	getInMemoryTransitJobState() InMemoryTransitJobState      // get in memory transit job state saved in this job.
	setInMemoryTransitJobState(state InMemoryTransitJobState) // set in memory transit job state saved in this job.

	common.ILoggerCloser
}

////////////////////////////////////////////////////////////////////////////////////////////////////////////////////////

func newJobMgr(appLogger common.ILogger, jobID common.JobID, appCtx context.Context, level common.LogLevel, commandString string) IJobMgr {
	jm := jobMgr{jobID: jobID, jobPartMgrs: newJobPartToJobPartMgr(), logger: common.NewJobLogger(jobID, level, appLogger) /*Other fields remain zero-value until this job is scheduled */}
	jm.reset(appCtx, commandString)
	return &jm
}

func (jm *jobMgr) reset(appCtx context.Context, commandString string) IJobMgr {
	jm.logger.OpenLog()
	// log the user given command to the job log file.
	// since the log file is opened in case of resume, list and many other operations
	// for which commandString passed is empty, the length check is added
	if len(commandString) > 0 {
		jm.logger.Log(pipeline.LogInfo, fmt.Sprintf("Job-Command %s", commandString))
	}
	jm.ctx, jm.cancel = context.WithCancel(appCtx)
	atomic.StoreUint64(&jm.atomicNumberOfBytesCovered, 0)
	atomic.StoreUint64(&jm.atomicTotalBytesToXfer, 0)
	jm.partsDone = 0
	return jm
}

// jobMgr represents the runtime information for a Job
type jobMgr struct {
	logger common.ILoggerResetable
	jobID  common.JobID // The Job's unique ID
	ctx    context.Context
	cancel context.CancelFunc

	jobPartMgrs jobPartToJobPartMgr // The map of part #s to JobPartMgrs
	// partsDone keep the count of completed part of the Job.
	partsDone uint32
	//throughput  common.CountPerSecond // TODO: Set LastCheckedTime to now

	inMemoryTransitJobState InMemoryTransitJobState

	finalPartOrdered           bool
	atomicNumberOfBytesCovered uint64
	atomicTotalBytesToXfer     uint64
}

////////////////////////////////////////////////////////////////////////////////////////////////////////////////////////

func (jm *jobMgr) Progress() (uint64, uint64) {
	return atomic.LoadUint64(&jm.atomicNumberOfBytesCovered),
		atomic.LoadUint64(&jm.atomicTotalBytesToXfer)
}

//func (jm *jobMgr) Throughput() XferThroughput { return jm.throughput }

// JobID returns the JobID that this jobMgr managers
func (jm *jobMgr) JobID() common.JobID { return jm.jobID }

// JobPartMgr looks up a job's part
func (jm *jobMgr) JobPartMgr(partNumber PartNumber) (IJobPartMgr, bool) {
	return jm.jobPartMgrs.Get(partNumber)
}

// initializeJobPartPlanInfo func initializes the JobPartPlanInfo handler for given JobPartOrder
func (jm *jobMgr) AddJobPart(partNum PartNumber, planFile JobPartPlanFileName, scheduleTransfers bool) IJobPartMgr {
	jpm := &jobPartMgr{jobMgr: jm, filename: planFile, pacer: JobsAdmin.(*jobsAdmin).pacer}
	jpm.planMMF = jpm.filename.Map()
	jm.jobPartMgrs.Set(partNum, jpm)
	jm.finalPartOrdered = jpm.planMMF.Plan().IsFinalPart
	if scheduleTransfers {
		// If the schedule transfer is set to true
		// Instead of the scheduling the Transfer for given JobPart
		// JobPart is put into the partChannel
		// from where it is picked up and scheduled
		//jpm.ScheduleTransfers(jm.ctx, make(map[string]int), make(map[string]int))
		JobsAdmin.QueueJobParts(jpm)
	}
	return jpm
}

// ScheduleTransfers schedules this job part's transfers. It is called when a new job part is ordered & is also called to resume a paused Job
func (jm *jobMgr) ResumeTransfers(appCtx context.Context, includeTransfer map[string]int, excludeTransfer map[string]int) {
	jm.reset(appCtx, "")
	jm.jobPartMgrs.Iterate(false, func(p common.PartNumber, jpm IJobPartMgr) {
		jpm.ScheduleTransfers(jm.ctx, includeTransfer, excludeTransfer)
	})
}

// ReportJobPartDone is called to report that a job part completed or failed
func (jm *jobMgr) ReportJobPartDone() uint32 {
	shouldLog := jm.ShouldLog(pipeline.LogInfo)
	partsDone := atomic.AddUint32(&jm.partsDone, 1)
	// If the last part is still awaited or other parts all still not complete,
	// JobPart 0 status is not changed.
	if partsDone != jm.jobPartMgrs.Count() || !jm.finalPartOrdered {
		if shouldLog {
			jm.Log(pipeline.LogInfo, fmt.Sprintf("is part of Job which %d total number of parts done ", partsDone))
		}
		return partsDone
	}

	if shouldLog {
		jm.Log(pipeline.LogInfo, fmt.Sprintf("all parts of Job %s successfully completed, cancelled or paused", jm.jobID.String()))
	}
	jobPart0Mgr, ok := jm.jobPartMgrs.Get(0)
	if !ok {
		jm.Panic(fmt.Errorf("Failed to find Job %v, Part #0", jm.jobID))
	}

	switch part0Plan := jobPart0Mgr.Plan(); part0Plan.JobStatus() {
	case common.EJobStatus.Cancelling():
		part0Plan.SetJobStatus(common.EJobStatus.Cancelled())
		if shouldLog {
			jm.Log(pipeline.LogInfo, fmt.Sprintf("all parts of Job %v successfully cancelled; cleaning up the Job", jm.jobID))
		}
		//jm.jobsInfo.cleanUpJob(jm.jobID)
	case common.EJobStatus.InProgress():
		part0Plan.SetJobStatus((common.EJobStatus).Completed())
	}
	return partsDone
}
<<<<<<< HEAD

func (jm *jobMgr) getInMemoryTransitJobState() InMemoryTransitJobState {
	return jm.inMemoryTransitJobState
}

// Note: InMemoryTransitJobState should only be set when request come from cmd(FE) module to STE module.
// And the state should no more be changed inside STE module.
func (jm *jobMgr) setInMemoryTransitJobState(state InMemoryTransitJobState) {
	jm.inMemoryTransitJobState = state
}

=======
func (jm *jobMgr) Context() context.Context					{ return jm.ctx}
>>>>>>> dcbe0197
func (jm *jobMgr) Cancel()                                 { jm.cancel() }
func (jm *jobMgr) ShouldLog(level pipeline.LogLevel) bool  { return jm.logger.ShouldLog(level) }
func (jm *jobMgr) Log(level pipeline.LogLevel, msg string) { jm.logger.Log(level, msg) }
func (jm *jobMgr) PipelineLogInfo() pipeline.LogOptions {
	return pipeline.LogOptions{
		Log:       jm.Log,
		ShouldLog: func(level pipeline.LogLevel) bool { return level <= jm.logger.MinimumLogLevel() },
	}
}
func (jm *jobMgr) Panic(err error) { jm.logger.Panic(err) }
func (jm *jobMgr) CloseLog()       { jm.logger.CloseLog() }

// PartsDone returns the number of the Job's parts that are either completed or failed
//func (jm *jobMgr) PartsDone() uint32 { return atomic.LoadUint32(&jm.partsDone) }

// SetPartsDone sets the number of Job's parts that are done (completed or failed)
//func (jm *jobMgr) SetPartsDone(partsDone uint32) { atomic.StoreUint32(&jm.partsDone, partsDone) }

////////////////////////////////////////////////////////////////////////////////////////////////////////////////////////

type jobPartToJobPartMgr struct {
	nocopy common.NoCopy
	lock   sync.RWMutex
	m      map[PartNumber]IJobPartMgr
}

func newJobPartToJobPartMgr() jobPartToJobPartMgr {
	return jobPartToJobPartMgr{m: make(map[PartNumber]IJobPartMgr)}
}

func (m *jobPartToJobPartMgr) Count() uint32 {
	m.nocopy.Check()
	m.lock.RLock()
	count := uint32(len(m.m))
	m.lock.RUnlock()
	return count
}

func (m *jobPartToJobPartMgr) Set(key common.PartNumber, value IJobPartMgr) {
	m.nocopy.Check()
	m.lock.Lock()
	m.m[key] = value
	m.lock.Unlock()
}
func (m *jobPartToJobPartMgr) Get(key common.PartNumber) (value IJobPartMgr, ok bool) {
	m.nocopy.Check()
	m.lock.RLock()
	value, ok = m.m[key]
	m.lock.RUnlock()
	return
}
func (m *jobPartToJobPartMgr) Delete(key common.PartNumber) {
	m.nocopy.Check()
	m.lock.Lock()
	delete(m.m, key)
	m.lock.Unlock()
}

// We purposely disallow len
func (m *jobPartToJobPartMgr) Iterate(readonly bool, f func(k common.PartNumber, v IJobPartMgr)) {
	m.nocopy.Check()
	locker := sync.Locker(&m.lock)
	if !readonly {
		locker = m.lock.RLocker()
	}
	locker.Lock()
	for k, v := range m.m {
		f(k, v)
	}
	locker.Unlock()
}

////////////////////////////////////////////////////////////////////////////////////////////////////////////////////////

// ThroughputState struct holds the attribute to monitor the through of an existing JobOrder
//type XferThroughput struct {
//	lastCheckedTime  time.Time
//	lastCheckedBytes int64
//	currentBytes     int64
//}

// getLastCheckedTime api returns the lastCheckedTime of ThroughputState instance in thread-safe manner
/*func (t *XferThroughput) LastCheckedTime() time.Time { return t.lastCheckedTime }

// updateLastCheckTime api updates the lastCheckedTime of ThroughputState instance in thread-safe manner
func (t *XferThroughput) SetLastCheckTime(currentTime time.Time) { t.lastCheckedTime = currentTime }

// getLastCheckedBytes api returns the lastCheckedBytes of ThroughputState instance in thread-safe manner
func (t *XferThroughput) LastCheckedBytes() int64 { return atomic.LoadInt64(&t.lastCheckedBytes) }

// updateLastCheckedBytes api updates the lastCheckedBytes of ThroughputState instance in thread-safe manner
func (t *XferThroughput) SetLastCheckedBytes(bytes int64) {
	atomic.StoreInt64(&t.lastCheckedBytes, bytes)
}

// getCurrentBytes api returns the currentBytes of ThroughputState instance in thread-safe manner
func (t *XferThroughput) CurrentBytes() int64 { return atomic.LoadInt64(&t.currentBytes) }

// updateCurrentBytes api adds the value in currentBytes of ThroughputState instance in thread-safe manner
func (t *XferThroughput) SetCurrentBytes(bytes int64) int64 {
	return atomic.AddInt64(&t.currentBytes, bytes)
}
*/<|MERGE_RESOLUTION|>--- conflicted
+++ resolved
@@ -177,7 +177,6 @@
 	}
 	return partsDone
 }
-<<<<<<< HEAD
 
 func (jm *jobMgr) getInMemoryTransitJobState() InMemoryTransitJobState {
 	return jm.inMemoryTransitJobState
@@ -189,9 +188,7 @@
 	jm.inMemoryTransitJobState = state
 }
 
-=======
-func (jm *jobMgr) Context() context.Context					{ return jm.ctx}
->>>>>>> dcbe0197
+func (jm *jobMgr) Context() context.Context                { return jm.ctx }
 func (jm *jobMgr) Cancel()                                 { jm.cancel() }
 func (jm *jobMgr) ShouldLog(level pipeline.LogLevel) bool  { return jm.logger.ShouldLog(level) }
 func (jm *jobMgr) Log(level pipeline.LogLevel, msg string) { jm.logger.Log(level, msg) }
