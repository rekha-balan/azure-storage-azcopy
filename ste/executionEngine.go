--- conflicted
+++ resolved
@@ -16,11 +16,7 @@
 	highTransfer := execEngineChannels.HighTransfer
 	suicideLine := execEngineChannels.SuicideChannel
 
-<<<<<<< HEAD
-	for i := 1; i <= 1; i++ {
-=======
 	for i := 1; i <= 5; i++ {
->>>>>>> f923439a
 		go engineWorker(i, highChunk, highTransfer, suicideLine)
 	}
 }
@@ -42,12 +38,8 @@
 				// priority 2: high priority transfer channel, schedule chunkMsgs
 				select {
 				case transferMsg := <-highPriorityTransferChannel:
-<<<<<<< HEAD
 					logger := getLoggerFromJobPartPlanInfo(transferMsg.Id, transferMsg.PartNumber, transferMsg.JPartPlanInfoMap)
 					logger.Debug("Worker %d is processing TRANSFER job with jobId %s and partNum %d and transferId %d", workerId, transferMsg.Id, transferMsg.PartNumber, transferMsg.TransferIndex)
-=======
-					//fmt.Println("Worker", workerId, "is processing TRANSFER job with jobId", transferMsg.Id, "and partNum", transferMsg.PartNumber, "and transferId", transferMsg.TransferIndex)
->>>>>>> f923439a
 					transferMsgDetail := getTransferMsgDetail(transferMsg.Id, transferMsg.PartNumber, transferMsg.TransferIndex, transferMsg.JPartPlanInfoMap)
 					prologueFunction := computePrologueFunc(transferMsgDetail.SourceType, transferMsgDetail.DestinationType)
 					if prologueFunction == nil{
