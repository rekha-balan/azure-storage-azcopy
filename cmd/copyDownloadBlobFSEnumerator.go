package cmd

import (
	"context"
	"errors"
	"fmt"
	"net/url"

	"net/http"
	"time"

	"github.com/Azure/azure-storage-azcopy/azbfs"
	"github.com/Azure/azure-storage-azcopy/common"
)

type copyDownloadBlobFSEnumerator common.CopyJobPartOrderRequest

func (e *copyDownloadBlobFSEnumerator) enumerate(cca *cookedCopyCmdArgs) error {
	util := copyHandlerUtil{}
	ctx := context.Background()

	// Create blob FS pipeline.
	p, err := createBlobFSPipeline(ctx, e.CredentialInfo)
	if err != nil {
		return err
	}

	// attempt to parse the source url
	sourceUrl, err := url.Parse(cca.src)
	if err != nil {
		return errors.New("cannot parse source URL")
	}

	// parse the given into fileUrl Parts.
	// fileUrl can be further used to get the filesystem name , directory path and other pieces of Info.
	fsUrlParts := azbfs.NewBfsURLParts(*sourceUrl)

	// Create the directory Url and list the entities inside the path
	directoryUrl := azbfs.NewDirectoryURL(*sourceUrl, p)

	// keep the continuation marker as empty
	continuationMarker := ""
	// firstListing is temporary bool variables which tracks whether listing of the Url
	// is done for the first time or not.
	// since first time continuation marker is also empty
	// so add this bool flag which doesn't terminates the loop on first listing.
	firstListing := true

	dListResp, err := directoryUrl.ListDirectorySegment(ctx, &continuationMarker, true)
	if err != nil {
		return fmt.Errorf("error listing the files inside the given source url %s", directoryUrl.String())
	}

	// Loop will continue unless the continuationMarker received in the response is empty
	for continuationMarker != "" || firstListing {
		firstListing = false
		continuationMarker = dListResp.XMsContinuation()
		// Get only the files inside the given path
		// since azcopy creates the parent directory in the path of file
		// so directories will be created unless the directory is empty.
		// TODO: currently empty directories are not created
		resources := dListResp.Files()
		for _, path := range resources {
			var destination = ""
			// If the destination is not directory that is existing
			// It is expected that the resource to be downloaded is downloaded at the destination provided
			if util.isPathALocalDirectory(cca.dst) {
				destination = util.generateLocalPath(cca.dst, util.getRelativePath(fsUrlParts.DirectoryOrFilePath, *path.Name, "/"))
			} else {
				destination = cca.dst
			}
			// convert the time of path to time format
			// If path.LastModified is nil then lastModified time is set to current time
			lModifiedTime := time.Now()
			// else parse the modified to time format and persist it as lastModifiedTime
			if path.LastModified != nil {
				lModifiedTime, err = time.Parse(http.TimeFormat, *path.LastModified)
				if err != nil {
					return fmt.Errorf("error parsing the modified %s time for file / dir %s. Failed with error %s", *path.LastModified, *path.Name, err.Error())
				}
			}
			// Queue the transfer
			e.addTransfer(common.CopyTransfer{
				Source:           directoryUrl.FileSystemURL().NewDirectoryURL(*path.Name).String(),
				Destination:      destination,
				LastModifiedTime: lModifiedTime,
				SourceSize:       *path.ContentLength,
<<<<<<< HEAD
			}, wg, waitUntilJobCompletion)
=======
			}, cca)
>>>>>>> 947d58ca
		}
		dListResp, err = directoryUrl.ListDirectorySegment(context.Background(), &continuationMarker, true)
		if err != nil {
			return fmt.Errorf("error listing the files inside the given source url %s", directoryUrl.String())
		}
	}
	// dispatch the JobPart as Final Part of the Job
	err = e.dispatchFinalPart()
	if err != nil {
		return err
	}
	return nil
}

func (e *copyDownloadBlobFSEnumerator) addTransfer(transfer common.CopyTransfer, cca *cookedCopyCmdArgs) error {
	return addTransfer((*common.CopyJobPartOrderRequest)(e), transfer, cca)
}

func (e *copyDownloadBlobFSEnumerator) dispatchFinalPart() error {
	return dispatchFinalPart((*common.CopyJobPartOrderRequest)(e))
}

func (e *copyDownloadBlobFSEnumerator) partNum() common.PartNumber {
	return e.PartNum
}<|MERGE_RESOLUTION|>--- conflicted
+++ resolved
@@ -85,13 +85,9 @@
 				Destination:      destination,
 				LastModifiedTime: lModifiedTime,
 				SourceSize:       *path.ContentLength,
-<<<<<<< HEAD
-			}, wg, waitUntilJobCompletion)
-=======
 			}, cca)
->>>>>>> 947d58ca
 		}
-		dListResp, err = directoryUrl.ListDirectorySegment(context.Background(), &continuationMarker, true)
+		dListResp, err = directoryUrl.ListDirectorySegment(ctx, &continuationMarker, true)
 		if err != nil {
 			return fmt.Errorf("error listing the files inside the given source url %s", directoryUrl.String())
 		}
