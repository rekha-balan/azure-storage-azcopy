// Copyright © 2017 Microsoft <wastore@microsoft.com>
//
// Permission is hereby granted, free of charge, to any person obtaining a copy
// of this software and associated documentation files (the "Software"), to deal
// in the Software without restriction, including without limitation the rights
// to use, copy, modify, merge, publish, distribute, sublicense, and/or sell
// copies of the Software, and to permit persons to whom the Software is
// furnished to do so, subject to the following conditions:
//
// The above copyright notice and this permission notice shall be included in
// all copies or substantial portions of the Software.
//
// THE SOFTWARE IS PROVIDED "AS IS", WITHOUT WARRANTY OF ANY KIND, EXPRESS OR
// IMPLIED, INCLUDING BUT NOT LIMITED TO THE WARRANTIES OF MERCHANTABILITY,
// FITNESS FOR A PARTICULAR PURPOSE AND NONINFRINGEMENT. IN NO EVENT SHALL THE
// AUTHORS OR COPYRIGHT HOLDERS BE LIABLE FOR ANY CLAIM, DAMAGES OR OTHER
// LIABILITY, WHETHER IN AN ACTION OF CONTRACT, TORT OR OTHERWISE, ARISING FROM,
// OUT OF OR IN CONNECTION WITH THE SOFTWARE OR THE USE OR OTHER DEALINGS IN
// THE SOFTWARE.

package cmd

import (
	"bufio"
	"bytes"
	"context"
	"encoding/json"
	"errors"
	"fmt"

	"io"
	"net/url"
	"os"
	"strings"
	"sync/atomic"
	"time"

	"github.com/Azure/azure-storage-azcopy/common"
	"github.com/Azure/azure-storage-azcopy/ste"
	"github.com/Azure/azure-storage-blob-go/2018-03-28/azblob"
	"github.com/spf13/cobra"
)

// upload related
const uploadMaxTries = 5
const uploadTryTimeout = time.Minute * 10
const uploadRetryDelay = time.Second * 1
const uploadMaxRetryDelay = time.Second * 3

// download related
const downloadMaxTries = 5
const downloadTryTimeout = time.Minute * 10
const downloadRetryDelay = time.Second * 1
const downloadMaxRetryDelay = time.Second * 3

const numOfSimultaneousUploads = 5

const pipeLocation = "~pipe~"

// represents the raw copy command input from the user
type rawCopyCmdArgs struct {
	// from arguments
	src    string
	dst    string
	fromTo string
	//blobUrlForRedirection string

	// filters from flags
	include        string
	exclude        string
	recursive      bool
	followSymlinks bool
	withSnapshots  bool
	// forceWrite flag is used to define the User behavior
	// to overwrite the existing blobs or not.
	forceWrite bool

	// options from flags
	blockSize                uint32
	metadata                 string
	contentType              string
	contentEncoding          string
	noGuessMimeType          bool
	preserveLastModifiedTime bool
	blockBlobTier            string
	pageBlobTier             string
	background               bool
	outputJson               bool
	acl                      string
	logVerbosity             string
	stdInEnable              bool
	// oauth options
	useInteractiveOAuthUserCredential bool
	tenantID                          string
	aadEndpoint                       string
}

// validates and transform raw input into cooked input
func (raw rawCopyCmdArgs) cook() (cookedCopyCmdArgs, error) {
	cooked := cookedCopyCmdArgs{}

	fromTo, err := validateFromTo(raw.src, raw.dst, raw.fromTo) // TODO: src/dst
	if err != nil {
		return cooked, err
	}
	cooked.src = raw.src
	cooked.dst = raw.dst

	cooked.fromTo = fromTo

	// copy&transform flags to type-safety
	cooked.recursive = raw.recursive
	cooked.followSymlinks = raw.followSymlinks
	cooked.withSnapshots = raw.withSnapshots
	cooked.forceWrite = raw.forceWrite
	cooked.blockSize = raw.blockSize

	err = cooked.blockBlobTier.Parse(raw.blockBlobTier)
	if err != nil {
		return cooked, err
	}
	err = cooked.pageBlobTier.Parse(raw.pageBlobTier)
	if err != nil {
		return cooked, err
	}
	err = cooked.logVerbosity.Parse(raw.logVerbosity)
	if err != nil {
		return cooked, err
	}

	// initialize the include map which contains the list of files to be included
	// parse the string passed in include flag
	// more than one file are expected to be separated by ';'
	cooked.include = make(map[string]int)
	if len(raw.include) > 0 {
		files := strings.Split(raw.include, ";")
		for index := range files {
			// If split of the include string leads to an empty string
			// not include that string
			if len(files[index]) == 0 {
				continue
			}
			cooked.include[files[index]] = index
		}
	}

	// initialize the exclude map which contains the list of files to be excluded
	// parse the string passed in exclude flag
	// more than one file are expected to be separated by ';'
	cooked.exclude = make(map[string]int)
	if len(raw.exclude) > 0 {
		files := strings.Split(raw.exclude, ";")
		for index := range files {
			// If split of the include string leads to an empty string
			// not include that string
			if len(files[index]) == 0 {
				continue
			}
			cooked.exclude[files[index]] = index
		}
	}

	cooked.metadata = raw.metadata
	cooked.contentType = raw.contentType
	cooked.contentEncoding = raw.contentEncoding
	cooked.noGuessMimeType = raw.noGuessMimeType
	cooked.preserveLastModifiedTime = raw.preserveLastModifiedTime
	cooked.background = raw.background
	cooked.outputJson = raw.outputJson
	cooked.acl = raw.acl

	// cook oauth parameters
	cooked.useInteractiveOAuthUserCredential = raw.useInteractiveOAuthUserCredential
	cooked.tenantID = raw.tenantID
	cooked.aadEndpoint = raw.aadEndpoint
	// generate a unique job ID
	cooked.jobID = common.NewJobID()
	return cooked, nil
}

// represents the processed copy command input from the user
type cookedCopyCmdArgs struct {
	// from arguments
	src    string
	dst    string
	fromTo common.FromTo

	// filters from flags
	include        map[string]int
	exclude        map[string]int
	recursive      bool
	followSymlinks bool
	withSnapshots  bool
	forceWrite     bool

	// options from flags
	blockSize                uint32
	blockBlobTier            common.BlockBlobTier
	pageBlobTier             common.PageBlobTier
	metadata                 string
	contentType              string
	contentEncoding          string
	noGuessMimeType          bool
	preserveLastModifiedTime bool
	background               bool
	outputJson               bool
	acl                      string
	logVerbosity             common.LogLevel
	// oauth options
	useInteractiveOAuthUserCredential bool
	tenantID                          string
	aadEndpoint                       string
	// commandString hold the user given command which is logged to the Job log file
	commandString string

	// generated
	jobID common.JobID

	// variables used to calculate progress
	// intervalStartTime holds the last time value when the progress summary was fetched
	// the value of this variable is used to calculate the throughput
	// it gets updated every time the progress summary is fetched
	intervalStartTime        time.Time
	intervalBytesTransferred uint64

	// used to calculate job summary
	jobStartTime time.Time
}

func (cca *cookedCopyCmdArgs) isRedirection() bool {
	switch cca.fromTo {
	// File's piping is not supported temporarily.
	// case common.EFromTo.PipeFile():
	// 	fallthrough
	// case common.EFromTo.FilePipe():
	// 	fallthrough
	case common.EFromTo.BlobPipe():
		fallthrough
	case common.EFromTo.PipeBlob():
		return true
	default:
		return false
	}
}

func (cca *cookedCopyCmdArgs) process() error {
	if cca.isRedirection() {
		return cca.processRedirectionCopy()
	}
	return cca.processCopyJobPartOrders()
}

// TODO discuss with Jeff what features should be supported by redirection, such as metadata, content-type, etc.
func (cca *cookedCopyCmdArgs) processRedirectionCopy() error {
	if cca.fromTo == common.EFromTo.PipeBlob() {
		return cca.processRedirectionUpload(cca.dst, cca.blockSize)
	} else if cca.fromTo == common.EFromTo.BlobPipe() {
		return cca.processRedirectionDownload(cca.src)
	}

	return fmt.Errorf("unsupported redirection type: %s", cca.fromTo)
}

func (cca *cookedCopyCmdArgs) processRedirectionDownload(blobUrl string) error {
	// step 0: check the Stdout before uploading
	_, err := os.Stdout.Stat()
	if err != nil {
		return fmt.Errorf("fatal: cannot write to Stdout due to error: %s", err.Error())
	}

	// step 1: initialize pipeline
	p := azblob.NewPipeline(azblob.NewAnonymousCredential(), azblob.PipelineOptions{
		Retry: azblob.RetryOptions{
			Policy:        azblob.RetryPolicyExponential,
			MaxTries:      downloadMaxTries,
			TryTimeout:    downloadTryTimeout,
			RetryDelay:    downloadRetryDelay,
			MaxRetryDelay: downloadMaxRetryDelay,
		},
		Telemetry: azblob.TelemetryOptions{
			Value: common.UserAgent,
		},
	})

	// step 2: parse source url
	u, err := url.Parse(blobUrl)
	if err != nil {
		return fmt.Errorf("fatal: cannot parse source blob URL due to error: %s", err.Error())
	}

	// step 3: start download
	blobURL := azblob.NewBlobURL(*u, p)
	blobStream, err := blobURL.Download(context.Background(), 0, azblob.CountToEnd, azblob.BlobAccessConditions{}, false)
	if err != nil {
		// todo:???
	}

	blobBody := blobStream.Body(azblob.RetryReaderOptions{MaxRetryRequests: downloadMaxTries})
	defer blobBody.Close()

	// step 4: pipe everything into Stdout
	_, err = io.Copy(os.Stdout, blobBody)
	if err != nil {
		return fmt.Errorf("fatal: cannot download blob to Stdout due to error: %s", err.Error())
	}

	return nil
}

func (cca *cookedCopyCmdArgs) processRedirectionUpload(blobUrl string, blockSize uint32) error {
	type uploadTask struct {
		buffer        []byte
		blockSize     int
		blockIdBase64 string
	}

	// step 0: initialize pipeline
	p := azblob.NewPipeline(azblob.NewAnonymousCredential(), azblob.PipelineOptions{
		Retry: azblob.RetryOptions{
			Policy:        azblob.RetryPolicyExponential,
			MaxTries:      uploadMaxTries,
			TryTimeout:    uploadTryTimeout,
			RetryDelay:    uploadRetryDelay,
			MaxRetryDelay: uploadMaxRetryDelay,
		},
		Telemetry: azblob.TelemetryOptions{
			Value: common.UserAgent,
		},
	})

	// step 1: parse destination url
	u, err := url.Parse(blobUrl)
	if err != nil {
		return fmt.Errorf("fatal: cannot parse destination blob URL due to error: %s", err.Error())
	}

	// step 2: set up source (stdin) and destination (block blob)
	stdInReader := bufio.NewReader(os.Stdin)
	blockBlobUrl := azblob.NewBlockBlobURL(*u, p)

	// step 3: set up channels which are used to sync up go routines for parallel upload
	uploadContext, cancelOperation := context.WithCancel(context.Background())
	fullChannel := make(chan uploadTask, numOfSimultaneousUploads)  // represent buffers filled up and waiting to be uploaded
	emptyChannel := make(chan uploadTask, numOfSimultaneousUploads) // represent buffers ready to be filled up
	errChannel := make(chan error, numOfSimultaneousUploads)        // in case error happens, workers need to communicate the err back
	finishedChunkCount := uint32(0)                                 // used to keep track of how many chunks are completed
	total := uint32(0)                                              // used to keep track of total number of chunks, it is incremented as more data is read in from stdin
	blockIdList := []string{}
	isReadComplete := false

	// step 4: prep empty buffers and dispatch upload workers
	for i := 0; i < numOfSimultaneousUploads; i++ {
		emptyChannel <- uploadTask{buffer: make([]byte, blockSize), blockSize: 0, blockIdBase64: ""}

		go func(fullChannel <-chan uploadTask, emptyChannel chan<- uploadTask, errorChannel chan<- error, workerId int) {
			// wait on fullChannel, if anything comes off, upload it as block
			for full := range fullChannel {
				resp, err := blockBlobUrl.StageBlock(
					uploadContext,
					full.blockIdBase64,
					io.NewSectionReader(bytes.NewReader(full.buffer), 0, int64(full.blockSize)),
					azblob.LeaseAccessConditions{})

				// error, push to error channel
				if err != nil {
					errChannel <- err
					return
				} else {
					resp.Response().Body.Close()

					// success, increment finishedChunkCount
					atomic.AddUint32(&finishedChunkCount, 1)

					// after upload, put the task back onto emptyChannel, so that the buffer can be reused
					emptyChannel <- full
				}
			}
		}(fullChannel, emptyChannel, errChannel, i)
	}

	// the main goroutine serves as the dispatcher
	// it reads in data from stdin and puts uploadTask on fullChannel
	for {
		select {
		case err := <-errChannel:
			cancelOperation()
			return err
		default:
			// if we have finished reading stdin, then wait until finishedChunkCount hits total
			if isReadComplete {
				if atomic.LoadUint32(&finishedChunkCount) == total {
					close(fullChannel)
					_, err := blockBlobUrl.CommitBlockList(uploadContext, blockIdList, azblob.BlobHTTPHeaders{}, azblob.Metadata{}, azblob.BlobAccessConditions{})

					if err != nil {
						return err
					}

					return nil
				} else {
					// sleep a bit and check again, in case an err appears on the errChannel
					time.Sleep(time.Millisecond)
				}

			} else {
				select {
				case empty := <-emptyChannel:

					// read in more data from the Stdin and put onto fullChannel
					n, err := io.ReadFull(stdInReader, empty.buffer)

					if err == nil || err == io.ErrUnexpectedEOF { // read in data successfully
						// prep buffer for workers
						empty.blockSize = n
						empty.blockIdBase64 = copyHandlerUtil{}.blockIDIntToBase64(int(total))
						// keep track of the block IDs in sequence
						blockIdList = append(blockIdList, empty.blockIdBase64)
						total += 1
						fullChannel <- empty

					} else if err == io.EOF { // reached the end of input
						isReadComplete = true

					} else { // unexpected error happened, print&return
						return err
					}
				default:
					time.Sleep(time.Millisecond)
				}
			}
		}
	}
}

// validateCredentialType validate if given credential type is supported with specific copy scenario
func (cca cookedCopyCmdArgs) validateCredentialType(credentialType common.CredentialType) error {
	// oAuthToken is only supported by Blob/BlobFS.
	if credentialType == common.ECredentialType.OAuthToken() &&
		!(cca.fromTo == common.EFromTo.LocalBlob() || cca.fromTo == common.EFromTo.BlobLocal() ||
			cca.fromTo == common.EFromTo.LocalBlobFS() || cca.fromTo == common.EFromTo.BlobFSLocal()) {
		return fmt.Errorf("OAuthToken is not supported for FromTo: %v", cca.fromTo)
	}

	return nil
}

// getCredentialType checks user provided commandline switches, and gets the proper credential type
// for current copy command.
func (cca cookedCopyCmdArgs) getCredentialType() (credentialType common.CredentialType, err error) {
<<<<<<< HEAD
	credentialType = common.ECredentialType.Anonymous()
=======
	credentialType = common.ECredentialType.Unknown()
>>>>>>> 8762f266

	if cca.useInteractiveOAuthUserCredential { // User explicty specify to use interactive login per command-line
		credentialType = common.ECredentialType.OAuthToken()
	} else {
		// Could be using oauth session mode or non-oauth scenario which uses SAS authentication or public endpoint,
		// verify credential type with cached token info, src or dest blob resource URL.
		switch cca.fromTo {
<<<<<<< HEAD
=======
		case common.EFromTo.BlobBlob():
			// For blob to blob copy, calculate credential type for destination (currently only support StageBlockFromURL)
			// If the traditional approach(download+upload) need be supported, credential type should be calculated for both src and dest.
			fallthrough
>>>>>>> 8762f266
		case common.EFromTo.LocalBlob():
			credentialType, err = getBlobCredentialType(context.Background(), cca.dst, false)
			if err != nil {
				return common.ECredentialType.Unknown(), err
			}
		case common.EFromTo.BlobLocal():
			credentialType, err = getBlobCredentialType(context.Background(), cca.src, true)
			if err != nil {
				return common.ECredentialType.Unknown(), err
			}
		case common.EFromTo.LocalBlobFS():
			fallthrough
		case common.EFromTo.BlobFSLocal():
			credentialType, err = getBlobFSCredentialType()
			if err != nil {
				return common.ECredentialType.Unknown(), err
			}
<<<<<<< HEAD
=======
		default:
			credentialType = common.ECredentialType.Anonymous()
			fmt.Printf("Use anonymous credential by default for FromTo '%v'\n", cca.fromTo)
>>>>>>> 8762f266
		}
	}

	if cca.validateCredentialType(credentialType) != err {
		return common.ECredentialType.Unknown(), err
	}

	return credentialType, nil
}

// handles the copy command
// dispatches the job order (in parts) to the storage engine
func (cca *cookedCopyCmdArgs) processCopyJobPartOrders() (err error) {
	// initialize the fields that are constant across all job part orders
	jobPartOrder := common.CopyJobPartOrderRequest{
		JobID:      cca.jobID,
		FromTo:     cca.fromTo,
		ForceWrite: cca.forceWrite,
		Priority:   common.EJobPriority.Normal(),
		LogLevel:   cca.logVerbosity,
		Include:    cca.include,
		Exclude:    cca.exclude,
		BlobAttributes: common.BlobTransferAttributes{
			BlockSizeInBytes:         cca.blockSize,
			ContentType:              cca.contentType,
			ContentEncoding:          cca.contentEncoding,
			BlockBlobTier:            cca.blockBlobTier,
			PageBlobTier:             cca.pageBlobTier,
			Metadata:                 cca.metadata,
			NoGuessMimeType:          cca.noGuessMimeType,
			PreserveLastModifiedTime: cca.preserveLastModifiedTime,
		},
		CommandString:  cca.commandString,
		CredentialInfo: common.CredentialInfo{},
	}

	// verifies credential type and initializes credential info.
	jobPartOrder.CredentialInfo.CredentialType, err = cca.getCredentialType()
	if err != nil {
		return err
	}
	glcm.Info(fmt.Sprintf("Copy uses credential type %q.", jobPartOrder.CredentialInfo.CredentialType))
	// For OAuthToken credential, assign OAuthTokenInfo to CopyJobPartOrderRequest properly,
	// the info will be transferred to STE.
	if jobPartOrder.CredentialInfo.CredentialType == common.ECredentialType.OAuthToken() {
		uotm := GetUserOAuthTokenManagerInstance()

		var tokenInfo *common.OAuthTokenInfo
		if cca.useInteractiveOAuthUserCredential { // Scenario-1: interactive login per copy command
			tokenInfo, err = uotm.LoginWithADEndpoint(cca.tenantID, cca.aadEndpoint, false)
			if err != nil {
				return err
			}
		} else if tokenInfo, err = uotm.GetTokenInfoFromEnvVar(); err == nil || !common.IsErrorEnvVarOAuthTokenInfoNotSet(err) {
			// Scenario-Test: unattended testing with oauthTokenInfo set through environment variable
			// Note: Scenario-Test has higher priority than scenario-2, so whenever environment variable is set in the context,
			// it will overwrite the cached token info.
			if err != nil { // this is the case when env var exists while get token info failed
				return err
			}
		} else { // Scenario-2: session mode which get token from cache
			tokenInfo, err = uotm.GetCachedTokenInfo()
			if err != nil {
				return err
			}
		}
		jobPartOrder.CredentialInfo.OAuthTokenInfo = *tokenInfo
	}

	// lastPartNumber determines the last part number order send for the Job.
	var lastPartNumber common.PartNumber
	// depending on the source and destination type, we process the cp command differently
	// Create enumerator and do enumerating
	switch cca.fromTo {
	case common.EFromTo.LocalBlob():
		fallthrough
	case common.EFromTo.LocalBlobFS():
		fallthrough
	case common.EFromTo.LocalFile():
		e := copyUploadEnumerator(jobPartOrder)
		err = e.enumerate(cca)
		lastPartNumber = e.PartNum
	case common.EFromTo.BlobLocal():
		e := copyDownloadBlobEnumerator(jobPartOrder)
		err = e.enumerate(cca)
		lastPartNumber = e.PartNum
	case common.EFromTo.FileLocal():
		e := copyDownloadFileEnumerator(jobPartOrder)
		err = e.enumerate(cca)
		lastPartNumber = e.PartNum
	case common.EFromTo.BlobFSLocal():
		e := copyDownloadBlobFSEnumerator(jobPartOrder)
		err = e.enumerate(cca)
		lastPartNumber = e.PartNum
	case common.EFromTo.BlobTrash():
		e := removeBlobEnumerator(jobPartOrder)
		err = e.enumerate(cca)
		lastPartNumber = e.PartNum
	case common.EFromTo.FileTrash():
		e := removeFileEnumerator(jobPartOrder)
		err = e.enumerate(cca)
		lastPartNumber = e.PartNum
	case common.EFromTo.BlobBlob():
		e := copyBlobToNEnumerator(jobPartOrder)
		err = e.enumerate(cca)
		lastPartNumber = e.PartNum
	// TODO: Hide the File to Blob direction temporarily, as service support on-going.
	// case common.EFromTo.FileBlob():
	// 	e := copyFileToNEnumerator(jobPartOrder)
	// 	err = e.enumerate(cca)
	// 	lastPartNumber = e.PartNum
	default:
		return fmt.Errorf("copy direction %v is not supported\n", cca.fromTo)
	}

	if err != nil {
		return fmt.Errorf("cannot start job due to error: %s.\n", err)
	}

	// in background mode we would spit out the job id and quit
	// in foreground mode we would continuously print out status updates for the job, so the job id is not important
	if cca.background {
		return nil
	}

	// If there is only one, part then start fetching the JobPart Order.
	if lastPartNumber == 0 {
		go glcm.WaitUntilJobCompletion(cca)
	}
	return nil
}

func (cca *cookedCopyCmdArgs) PrintJobStartedMsg() {
	glcm.Info("\nJob " + cca.jobID.String() + " has started\n")
}

func (cca *cookedCopyCmdArgs) CancelJob() {
	err := cookedCancelCmdArgs{jobID: cca.jobID}.process()
	if err != nil {
		glcm.ExitWithError("error occurred while cancelling the job "+cca.jobID.String()+". Failed with error "+err.Error(), common.EExitCode.Error())
	}
}

func (cca *cookedCopyCmdArgs) InitializeProgressCounters() {
	cca.jobStartTime = time.Now()
	cca.intervalStartTime = time.Now()
	cca.intervalBytesTransferred = 0
}

func (cca *cookedCopyCmdArgs) PrintJobProgressStatus() {
	// fetch a job status
	var summary common.ListJobSummaryResponse
	Rpc(common.ERpcCmd.ListJobSummary(), &cca.jobID, &summary)
	jobDone := summary.JobStatus == common.EJobStatus.Completed() || summary.JobStatus == common.EJobStatus.Cancelled()

	// if json output is desired, simply marshal and return
	// note that if job is already done, we simply exit
	if cca.outputJson {
		jsonOutput, err := json.MarshalIndent(summary, "", "  ")
		if err != nil {
			// something serious has gone wrong if we cannot marshal a json
			panic(err)
		}

		if jobDone {
			glcm.ExitWithSuccess(string(jsonOutput), common.EExitCode.Success())
		} else {
			glcm.Info(string(jsonOutput))
			return
		}
	}

	// if json is not desired, and job is done, then we generate a special end message to conclude the job
	if jobDone {
		duration := time.Now().Sub(cca.jobStartTime) // report the total run time of the job

		glcm.ExitWithSuccess(fmt.Sprintf(
			"\n\nJob %s summary\nElapsed Time (Minutes): %v\nTotal Number Of Transfers: %v\nNumber of Transfers Completed: %v\nNumber of Transfers Failed: %v\nFinal Job Status: %v\n",
			summary.JobID.String(),
			ste.ToFixed(duration.Minutes(), 4),
			summary.TotalTransfers,
			summary.TransfersCompleted,
			summary.TransfersFailed,
			summary.JobStatus), common.EExitCode.Success())
	}

	// if json is not needed, and job is not done, then we generate a message that goes nicely on the same line
	// display a scanning keyword if the job is not completely ordered
	var scanningString = ""
	if !summary.CompleteJobOrdered {
		scanningString = "(scanning...)"
	}

	// compute the average throughput for the last time interval
	bytesInMB := float64(float64(summary.BytesOverWire-cca.intervalBytesTransferred) / float64(1024*1024))
	timeElapsed := time.Since(cca.intervalStartTime).Seconds()
	throughPut := common.Iffloat64(timeElapsed != 0, bytesInMB/timeElapsed, 0)

	// reset the interval timer and byte count
	cca.intervalStartTime = time.Now()
	cca.intervalBytesTransferred = summary.BytesOverWire

	if throughPut == 0 {
		glcm.Progress(fmt.Sprintf("%v Done, %v Failed, %v Pending, %v Total%s",
			summary.TransfersCompleted,
			summary.TransfersFailed,
			summary.TotalTransfers-(summary.TransfersCompleted+summary.TransfersFailed),
			summary.TotalTransfers,
			scanningString))
	} else {
		glcm.Progress(fmt.Sprintf("%v Done, %v Failed, %v Pending, %v Total%s, 2-sec Throughput (MB/s): %v",
			summary.TransfersCompleted,
			summary.TransfersFailed,
			summary.TotalTransfers-(summary.TransfersCompleted+summary.TransfersFailed),
			summary.TotalTransfers, scanningString, ste.ToFixed(throughPut, 4)))
	}
}

func isStdinPipeIn() (bool, error) {
	// check the Stdin to see if we are uploading or downloading
	info, err := os.Stdin.Stat()
	if err != nil {
		return false, fmt.Errorf("fatal: failed to read from Stdin due to error: %s", err)
	}

	return info.Mode()&os.ModeNamedPipe != 0, nil
}

// TODO check file size, max is 4.75TB
func init() {
	raw := rawCopyCmdArgs{}

	// cpCmd represents the cp command
	cpCmd := &cobra.Command{
		Use:        "copy [source] [destination]",
		Aliases:    []string{"cp", "c"},
		SuggestFor: []string{"cpy", "cy", "mv"}, //TODO why does message appear twice on the console
		Short:      "Move data between two places",
		Long: `
Copy(cp) moves data between two places. Local <=> Azure Data Lake Storage Gen2 are the only scenarios officially supported at the moment.
Please refer to the examples for more information.
`,
		Example: `Upload a single file:
  - azcopy cp "/path/to/file.txt" "https://[account].dfs.core.windows.net/[existing-filesystem]/[path/to/destination/directory/or/file]"

Upload an entire directory:
  - azcopy cp "/path/to/dir" "https://[account].dfs.core.windows.net/[existing-filesystem]/[path/to/destination/directory]" --recursive=true

Upload files using wildcards:
  - azcopy cp "/path/*foo/*bar/*.pdf" "https://[account].dfs.core.windows.net/[existing-filesystem]/[path/to/destination/directory]"

Upload files and/or directories using wildcards:
  - azcopy cp "/path/*foo/*bar*" "https://[account].dfs.core.windows.net/[existing-filesystem]/[path/to/destination/directory]" --recursive=true

Download a single file:
  - azcopy cp "https://[account].dfs.core.windows.net/[existing-filesystem]/[path/to/source/file]" "/path/to/file.txt"

Download an entire directory:
  - azcopy cp "https://[account].dfs.core.windows.net/[existing-filesystem]/[path/to/source/dir]" "/path/to/file.txt" --recursive=true
`,
		Args: func(cmd *cobra.Command, args []string) error {
			if len(args) == 1 { // redirection
				if stdinPipeIn, err := isStdinPipeIn(); stdinPipeIn == true {
					raw.src = pipeLocation
					raw.dst = args[0]
				} else {
					if err != nil {
						return fmt.Errorf("fatal: failed to read from Stdin due to error: %s", err)
					} else {
						raw.src = args[0]
						raw.dst = pipeLocation
					}
				}
			} else if len(args) == 2 { // normal copy
				raw.src = args[0]
				raw.dst = args[1]
			} else {
				return errors.New("wrong number of arguments, please refer to the help page on usage of this command")
			}
			return nil
		},
		Run: func(cmd *cobra.Command, args []string) {
			cooked, err := raw.cook()
			if err != nil {
				glcm.ExitWithError("failed to parse user input due to error: "+err.Error(), common.EExitCode.Error())
			}
			// If the stdInEnable is set true, then a separate go routines is reading the standard input.
			// If the "cancel\n" keyword is passed to the standard input, it will cancel the job
			// Any other word keyword provided will panic
			// This feature is to support cancel for node.js applications spawning azcopy
			if raw.stdInEnable {
				go glcm.ReadStandardInputToCancelJob()
			}
			cooked.commandString = copyHandlerUtil{}.ConstructCommandStringFromArgs()
			err = cooked.process()
			if err != nil {
				glcm.ExitWithError("failed to perform copy command due to error: "+err.Error(), common.EExitCode.Error())
			}

			glcm.SurrenderControl()
		},
	}
	rootCmd.AddCommand(cpCmd)

	// define the flags relevant to the cp command
	// Visible flags
	cpCmd.PersistentFlags().Uint32Var(&raw.blockSize, "block-size", 8*1024*1024, "use this block(chunk) size when uploading/downloading to/from Azure Storage")
	cpCmd.PersistentFlags().BoolVar(&raw.forceWrite, "force", true, "overwrite the conflicting files/blobs at the destination if this flag is set to true")
	cpCmd.PersistentFlags().StringVar(&raw.logVerbosity, "log-level", "INFO", "define the log verbosity for the log file, available levels: DEBUG, INFO, WARNING, ERROR, PANIC, and FATAL")
	cpCmd.PersistentFlags().BoolVar(&raw.recursive, "recursive", false, "look into sub-directories recursively when uploading from local file system")
	cpCmd.PersistentFlags().BoolVar(&raw.outputJson, "output-json", false, "indicate that the output should be in JSON format")

	// hidden filters
	cpCmd.PersistentFlags().StringVar(&raw.include, "include", "", "Filter: only include these files when copying. "+
		"Support use of *. More than one file are separated by ';'")
	cpCmd.PersistentFlags().StringVar(&raw.exclude, "exclude", "", "Filter: Exclude these files when copying. Support use of *.")
	cpCmd.PersistentFlags().BoolVar(&raw.followSymlinks, "follow-symlinks", false, "Filter: Follow symbolic links when uploading from local file system.")
	cpCmd.PersistentFlags().BoolVar(&raw.withSnapshots, "with-snapshots", false, "Filter: Include the snapshots. Only valid when the source is blobs.")

	// hidden options
	cpCmd.PersistentFlags().StringVar(&raw.blockBlobTier, "block-blob-tier", "None", "Upload block blob to Azure Storage using this blob tier.")
	cpCmd.PersistentFlags().StringVar(&raw.pageBlobTier, "page-blob-tier", "None", "Upload page blob to Azure Storage using this blob tier.")
	cpCmd.PersistentFlags().StringVar(&raw.metadata, "metadata", "", "Upload to Azure Storage with these key-value pairs as metadata.")
	cpCmd.PersistentFlags().StringVar(&raw.contentType, "content-type", "", "Specifies content type of the file. Implies no-guess-mime-type.")
	cpCmd.PersistentFlags().StringVar(&raw.fromTo, "fromTo", "", "Specifies the source destination combination. For Example: LocalBlob, BlobLocal, LocalBlobFS")
	cpCmd.PersistentFlags().StringVar(&raw.contentEncoding, "content-encoding", "", "Upload to Azure Storage using this content encoding.")
	cpCmd.PersistentFlags().BoolVar(&raw.noGuessMimeType, "no-guess-mime-type", false, "This sets the content-type based on the extension of the file.")
	cpCmd.PersistentFlags().BoolVar(&raw.preserveLastModifiedTime, "preserve-last-modified-time", false, "Only available when destination is file system.")
	cpCmd.PersistentFlags().BoolVar(&raw.background, "background-op", false, "true if user has to perform the operations as a background operation")
	cpCmd.PersistentFlags().BoolVar(&raw.stdInEnable, "stdIn-enable", false, "true if user wants to cancel the process by passing 'cancel' "+
		"to the standard Input. This flag enables azcopy reading the standard input while running the operation")
	cpCmd.PersistentFlags().StringVar(&raw.acl, "acl", "", "Access conditions to be used when uploading/downloading from Azure Storage.")

	// oauth options
	cpCmd.PersistentFlags().BoolVar(&raw.useInteractiveOAuthUserCredential, "oauth-user", false, "Use OAuth user credential and do interactive login.")
	cpCmd.PersistentFlags().StringVar(&raw.tenantID, "tenant-id", common.DefaultTenantID, "Tenant id to use for OAuth user interactive login.")
	cpCmd.PersistentFlags().StringVar(&raw.aadEndpoint, "aad-endpoint", common.DefaultActiveDirectoryEndpoint, "Azure active directory endpoint to use for OAuth user interactive login.")

	// hide flags not relevant to BFS
	// TODO remove after preview release
	cpCmd.PersistentFlags().MarkHidden("include")
	cpCmd.PersistentFlags().MarkHidden("exclude")
	cpCmd.PersistentFlags().MarkHidden("follow-symlinks")
	cpCmd.PersistentFlags().MarkHidden("with-snapshots")
	cpCmd.PersistentFlags().MarkHidden("output-json")

	cpCmd.PersistentFlags().MarkHidden("block-blob-tier")
	cpCmd.PersistentFlags().MarkHidden("page-blob-tier")
	cpCmd.PersistentFlags().MarkHidden("metadata")
	cpCmd.PersistentFlags().MarkHidden("content-type")
	cpCmd.PersistentFlags().MarkHidden("content-encoding")
	cpCmd.PersistentFlags().MarkHidden("no-guess-mime-type")
	cpCmd.PersistentFlags().MarkHidden("preserve-last-modified-time")
	cpCmd.PersistentFlags().MarkHidden("background-op")
	cpCmd.PersistentFlags().MarkHidden("fromTo")
	cpCmd.PersistentFlags().MarkHidden("acl")
	cpCmd.PersistentFlags().MarkHidden("stdIn-enable")
}<|MERGE_RESOLUTION|>--- conflicted
+++ resolved
@@ -447,11 +447,7 @@
 // getCredentialType checks user provided commandline switches, and gets the proper credential type
 // for current copy command.
 func (cca cookedCopyCmdArgs) getCredentialType() (credentialType common.CredentialType, err error) {
-<<<<<<< HEAD
-	credentialType = common.ECredentialType.Anonymous()
-=======
 	credentialType = common.ECredentialType.Unknown()
->>>>>>> 8762f266
 
 	if cca.useInteractiveOAuthUserCredential { // User explicty specify to use interactive login per command-line
 		credentialType = common.ECredentialType.OAuthToken()
@@ -459,13 +455,10 @@
 		// Could be using oauth session mode or non-oauth scenario which uses SAS authentication or public endpoint,
 		// verify credential type with cached token info, src or dest blob resource URL.
 		switch cca.fromTo {
-<<<<<<< HEAD
-=======
 		case common.EFromTo.BlobBlob():
 			// For blob to blob copy, calculate credential type for destination (currently only support StageBlockFromURL)
 			// If the traditional approach(download+upload) need be supported, credential type should be calculated for both src and dest.
 			fallthrough
->>>>>>> 8762f266
 		case common.EFromTo.LocalBlob():
 			credentialType, err = getBlobCredentialType(context.Background(), cca.dst, false)
 			if err != nil {
@@ -483,12 +476,9 @@
 			if err != nil {
 				return common.ECredentialType.Unknown(), err
 			}
-<<<<<<< HEAD
-=======
 		default:
 			credentialType = common.ECredentialType.Anonymous()
-			fmt.Printf("Use anonymous credential by default for FromTo '%v'\n", cca.fromTo)
->>>>>>> 8762f266
+			glcm.Info(fmt.Sprintf("Use anonymous credential by default for FromTo '%v'", cca.fromTo))
 		}
 	}
 
