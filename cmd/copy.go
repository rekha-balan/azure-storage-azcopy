// Copyright © 2017 Microsoft <wastore@microsoft.com>
//
// Permission is hereby granted, free of charge, to any person obtaining a copy
// of this software and associated documentation files (the "Software"), to deal
// in the Software without restriction, including without limitation the rights
// to use, copy, modify, merge, publish, distribute, sublicense, and/or sell
// copies of the Software, and to permit persons to whom the Software is
// furnished to do so, subject to the following conditions:
//
// The above copyright notice and this permission notice shall be included in
// all copies or substantial portions of the Software.
//
// THE SOFTWARE IS PROVIDED "AS IS", WITHOUT WARRANTY OF ANY KIND, EXPRESS OR
// IMPLIED, INCLUDING BUT NOT LIMITED TO THE WARRANTIES OF MERCHANTABILITY,
// FITNESS FOR A PARTICULAR PURPOSE AND NONINFRINGEMENT. IN NO EVENT SHALL THE
// AUTHORS OR COPYRIGHT HOLDERS BE LIABLE FOR ANY CLAIM, DAMAGES OR OTHER
// LIABILITY, WHETHER IN AN ACTION OF CONTRACT, TORT OR OTHERWISE, ARISING FROM,
// OUT OF OR IN CONNECTION WITH THE SOFTWARE OR THE USE OR OTHER DEALINGS IN
// THE SOFTWARE.

package cmd

import (
	"bufio"
	"bytes"
	"context"
	"encoding/json"
	"errors"
	"fmt"
<<<<<<< HEAD
=======
	"github.com/Azure/azure-storage-azcopy/common"
	"github.com/Azure/azure-storage-azcopy/ste"
	"github.com/Azure/azure-storage-blob-go/2017-07-29/azblob"
	"github.com/spf13/cobra"
>>>>>>> 947d58ca
	"io"
	"net/url"
	"os"
	"strings"
	"sync/atomic"
	"time"

	"github.com/Azure/azure-storage-azcopy/common"
	"github.com/Azure/azure-storage-blob-go/2018-03-28/azblob"
	"github.com/spf13/cobra"
)

// upload related
const uploadMaxTries = 5
const uploadTryTimeout = time.Minute * 10
const uploadRetryDelay = time.Second * 1
const uploadMaxRetryDelay = time.Second * 3

// download related
const downloadMaxTries = 5
const downloadTryTimeout = time.Minute * 10
const downloadRetryDelay = time.Second * 1
const downloadMaxRetryDelay = time.Second * 3

const numOfSimultaneousUploads = 5

const pipeLocation = "~pipe~"

// represents the raw copy command input from the user
type rawCopyCmdArgs struct {
	// from arguments
	src    string
	dst    string
	fromTo string
	//blobUrlForRedirection string

	// filters from flags
	include        string
	exclude        string
	recursive      bool
	followSymlinks bool
	withSnapshots  bool
	// forceWrite flag is used to define the User behavior
	// to overwrite the existing blobs or not.
	forceWrite bool

	// options from flags
	blockSize                uint32
	metadata                 string
	contentType              string
	contentEncoding          string
	noGuessMimeType          bool
	preserveLastModifiedTime bool
	blockBlobTier            string
	pageBlobTier             string
	background               bool
	outputJson               bool
	acl                      string
	logVerbosity             string
	stdInEnable              bool
	// oauth options
	useInteractiveOAuthUserCredential bool
	tenantID                          string
	aadEndpoint                       string
}

// validates and transform raw input into cooked input
func (raw rawCopyCmdArgs) cook() (cookedCopyCmdArgs, error) {
	cooked := cookedCopyCmdArgs{}

	fromTo, err := validateFromTo(raw.src, raw.dst, raw.fromTo) // TODO: src/dst
	if err != nil {
		return cooked, err
	}
	cooked.src = raw.src
	cooked.dst = raw.dst

	cooked.fromTo = fromTo

<<<<<<< HEAD
=======
	// If fromTo is local to BlobFS or BlobFS to local then verify the
	// ACCOUNT_NAME & ACCOUNT_KEY in environment variables
	if fromTo == common.EFromTo.LocalBlobFS() ||
		fromTo == common.EFromTo.BlobFSLocal() {
		// Get the Account Name and Key variables from environment
		name := os.Getenv("ACCOUNT_NAME")
		key := os.Getenv("ACCOUNT_KEY")
		if name == "" || key == "" {
			return cooked, fmt.Errorf("ACCOUNT_NAME and ACCOUNT_KEY environment vars must be set before creating the blobfs pipeline")
		}
	}
>>>>>>> 947d58ca
	// copy&transform flags to type-safety
	cooked.recursive = raw.recursive
	cooked.followSymlinks = raw.followSymlinks
	cooked.withSnapshots = raw.withSnapshots
	cooked.forceWrite = raw.forceWrite
	cooked.blockSize = raw.blockSize

	err = cooked.blockBlobTier.Parse(raw.blockBlobTier)
	if err != nil {
		return cooked, err
	}
	err = cooked.pageBlobTier.Parse(raw.pageBlobTier)
	if err != nil {
		return cooked, err
	}
	err = cooked.logVerbosity.Parse(raw.logVerbosity)
	if err != nil {
		return cooked, err
	}

	// initialize the include map which contains the list of files to be included
	// parse the string passed in include flag
	// more than one file are expected to be separated by ';'
	cooked.include = make(map[string]int)
	if len(raw.include) > 0 {
		files := strings.Split(raw.include, ";")
		for index := range files {
			// If split of the include string leads to an empty string
			// not include that string
			if len(files[index]) == 0 {
				continue
			}
			cooked.include[files[index]] = index
		}
	}

	// initialize the exclude map which contains the list of files to be excluded
	// parse the string passed in exclude flag
	// more than one file are expected to be separated by ';'
	cooked.exclude = make(map[string]int)
	if len(raw.exclude) > 0 {
		files := strings.Split(raw.exclude, ";")
		for index := range files {
			// If split of the include string leads to an empty string
			// not include that string
			if len(files[index]) == 0 {
				continue
			}
			cooked.exclude[files[index]] = index
		}
	}

	cooked.metadata = raw.metadata
	cooked.contentType = raw.contentType
	cooked.contentEncoding = raw.contentEncoding
	cooked.noGuessMimeType = raw.noGuessMimeType
	cooked.preserveLastModifiedTime = raw.preserveLastModifiedTime
	cooked.background = raw.background
	cooked.outputJson = raw.outputJson
	cooked.acl = raw.acl

<<<<<<< HEAD
	cooked.useInteractiveOAuthUserCredential = raw.useInteractiveOAuthUserCredential
	cooked.tenantID = raw.tenantID
	cooked.aadEndpoint = raw.aadEndpoint

=======
	// generate a unique job ID
	cooked.jobID = common.NewJobID()
>>>>>>> 947d58ca
	return cooked, nil
}

// represents the processed copy command input from the user
type cookedCopyCmdArgs struct {
	// from arguments
	src    string
	dst    string
	fromTo common.FromTo

	// filters from flags
	include        map[string]int
	exclude        map[string]int
	recursive      bool
	followSymlinks bool
	withSnapshots  bool
	forceWrite     bool

	// options from flags
	blockSize                uint32
	blockBlobTier            common.BlockBlobTier
	pageBlobTier             common.PageBlobTier
	metadata                 string
	contentType              string
	contentEncoding          string
	noGuessMimeType          bool
	preserveLastModifiedTime bool
	background               bool
	outputJson               bool
	acl                      string
	logVerbosity             common.LogLevel
	// oauth options
	useInteractiveOAuthUserCredential bool
	tenantID                          string
	aadEndpoint                       string
	// commandString hold the user given command which is logged to the Job log file
	commandString string
<<<<<<< HEAD
=======

	// generated
	jobID common.JobID

	// variables used to calculate progress
	// intervalStartTime holds the last time value when the progress summary was fetched
	// the value of this variable is used to calculate the throughput
	// it gets updated every time the progress summary is fetched
	intervalStartTime        time.Time
	intervalBytesTransferred uint64

	// used to calculate job summary
	jobStartTime time.Time
>>>>>>> 947d58ca
}

func (cca *cookedCopyCmdArgs) isRedirection() bool {
	switch cca.fromTo {
	// File's piping is not supported temporarily.
	// case common.EFromTo.PipeFile():
	// 	fallthrough
	// case common.EFromTo.FilePipe():
	// 	fallthrough
	case common.EFromTo.BlobPipe():
		fallthrough
	case common.EFromTo.PipeBlob():
		return true
	default:
		return false
	}
}

func (cca *cookedCopyCmdArgs) process() error {
	if cca.isRedirection() {
		return cca.processRedirectionCopy()
	}
	return cca.processCopyJobPartOrders()
}

// TODO discuss with Jeff what features should be supported by redirection, such as metadata, content-type, etc.
func (cca *cookedCopyCmdArgs) processRedirectionCopy() error {
	if cca.fromTo == common.EFromTo.PipeBlob() {
		return cca.processRedirectionUpload(cca.dst, cca.blockSize)
	} else if cca.fromTo == common.EFromTo.BlobPipe() {
		return cca.processRedirectionDownload(cca.src)
	}

	return fmt.Errorf("unsupported redirection type: %s", cca.fromTo)
}

func (cca *cookedCopyCmdArgs) processRedirectionDownload(blobUrl string) error {
	// step 0: check the Stdout before uploading
	_, err := os.Stdout.Stat()
	if err != nil {
		return fmt.Errorf("fatal: cannot write to Stdout due to error: %s", err.Error())
	}

	// step 1: initialize pipeline
	p := azblob.NewPipeline(azblob.NewAnonymousCredential(), azblob.PipelineOptions{
		Retry: azblob.RetryOptions{
			Policy:        azblob.RetryPolicyExponential,
			MaxTries:      downloadMaxTries,
			TryTimeout:    downloadTryTimeout,
			RetryDelay:    downloadRetryDelay,
			MaxRetryDelay: downloadMaxRetryDelay,
		},
		Telemetry: azblob.TelemetryOptions{
			Value: common.UserAgent,
		},
	})

	// step 2: parse source url
	u, err := url.Parse(blobUrl)
	if err != nil {
		return fmt.Errorf("fatal: cannot parse source blob URL due to error: %s", err.Error())
	}

	// step 3: start download
	blobURL := azblob.NewBlobURL(*u, p)
	blobStream, err := blobURL.Download(context.Background(), 0, azblob.CountToEnd, azblob.BlobAccessConditions{}, false)
	if err != nil {
		// todo:???
	}

	blobBody := blobStream.Body(azblob.RetryReaderOptions{MaxRetryRequests: downloadMaxTries})
	defer blobBody.Close()

	// step 4: pipe everything into Stdout
	_, err = io.Copy(os.Stdout, blobBody)
	if err != nil {
		return fmt.Errorf("fatal: cannot download blob to Stdout due to error: %s", err.Error())
	}

	return nil
}

func (cca *cookedCopyCmdArgs) processRedirectionUpload(blobUrl string, blockSize uint32) error {
	type uploadTask struct {
		buffer        []byte
		blockSize     int
		blockIdBase64 string
	}

	// step 0: initialize pipeline
	p := azblob.NewPipeline(azblob.NewAnonymousCredential(), azblob.PipelineOptions{
		Retry: azblob.RetryOptions{
			Policy:        azblob.RetryPolicyExponential,
			MaxTries:      uploadMaxTries,
			TryTimeout:    uploadTryTimeout,
			RetryDelay:    uploadRetryDelay,
			MaxRetryDelay: uploadMaxRetryDelay,
		},
		Telemetry: azblob.TelemetryOptions{
			Value: common.UserAgent,
		},
	})

	// step 1: parse destination url
	u, err := url.Parse(blobUrl)
	if err != nil {
		return fmt.Errorf("fatal: cannot parse destination blob URL due to error: %s", err.Error())
	}

	// step 2: set up source (stdin) and destination (block blob)
	stdInReader := bufio.NewReader(os.Stdin)
	blockBlobUrl := azblob.NewBlockBlobURL(*u, p)

	// step 3: set up channels which are used to sync up go routines for parallel upload
	uploadContext, cancelOperation := context.WithCancel(context.Background())
	fullChannel := make(chan uploadTask, numOfSimultaneousUploads)  // represent buffers filled up and waiting to be uploaded
	emptyChannel := make(chan uploadTask, numOfSimultaneousUploads) // represent buffers ready to be filled up
	errChannel := make(chan error, numOfSimultaneousUploads)        // in case error happens, workers need to communicate the err back
	finishedChunkCount := uint32(0)                                 // used to keep track of how many chunks are completed
	total := uint32(0)                                              // used to keep track of total number of chunks, it is incremented as more data is read in from stdin
	blockIdList := []string{}
	isReadComplete := false

	// step 4: prep empty buffers and dispatch upload workers
	for i := 0; i < numOfSimultaneousUploads; i++ {
		emptyChannel <- uploadTask{buffer: make([]byte, blockSize), blockSize: 0, blockIdBase64: ""}

		go func(fullChannel <-chan uploadTask, emptyChannel chan<- uploadTask, errorChannel chan<- error, workerId int) {
			// wait on fullChannel, if anything comes off, upload it as block
			for full := range fullChannel {
				resp, err := blockBlobUrl.StageBlock(
					uploadContext,
					full.blockIdBase64,
					io.NewSectionReader(bytes.NewReader(full.buffer), 0, int64(full.blockSize)),
					azblob.LeaseAccessConditions{})

				// error, push to error channel
				if err != nil {
					errChannel <- err
					return
				} else {
					resp.Response().Body.Close()

					// success, increment finishedChunkCount
					atomic.AddUint32(&finishedChunkCount, 1)

					// after upload, put the task back onto emptyChannel, so that the buffer can be reused
					emptyChannel <- full
				}
			}
		}(fullChannel, emptyChannel, errChannel, i)
	}

	// the main goroutine serves as the dispatcher
	// it reads in data from stdin and puts uploadTask on fullChannel
	for {
		select {
		case err := <-errChannel:
			cancelOperation()
			return err
		default:
			// if we have finished reading stdin, then wait until finishedChunkCount hits total
			if isReadComplete {
				if atomic.LoadUint32(&finishedChunkCount) == total {
					close(fullChannel)
					_, err := blockBlobUrl.CommitBlockList(uploadContext, blockIdList, azblob.BlobHTTPHeaders{}, azblob.Metadata{}, azblob.BlobAccessConditions{})

					if err != nil {
						return err
					}

					return nil
				} else {
					// sleep a bit and check again, in case an err appears on the errChannel
					time.Sleep(time.Millisecond)
				}

			} else {
				select {
				case empty := <-emptyChannel:

					// read in more data from the Stdin and put onto fullChannel
					n, err := io.ReadFull(stdInReader, empty.buffer)

					if err == nil || err == io.ErrUnexpectedEOF { // read in data successfully
						// prep buffer for workers
						empty.blockSize = n
						empty.blockIdBase64 = copyHandlerUtil{}.blockIDIntToBase64(int(total))
						// keep track of the block IDs in sequence
						blockIdList = append(blockIdList, empty.blockIdBase64)
						total += 1
						fullChannel <- empty

					} else if err == io.EOF { // reached the end of input
						isReadComplete = true

					} else { // unexpected error happened, print&return
						return err
					}
				default:
					time.Sleep(time.Millisecond)
				}
			}
		}
	}
}

// validateCredentialType validate if given credential type is supported with specific copy scenario
func (cca cookedCopyCmdArgs) validateCredentialType(credentialType common.CredentialType) error {
	// oAuthToken is only supported by Blob/BlobFS.
	if credentialType == common.ECredentialType.OAuthToken() &&
		!(cca.fromTo == common.EFromTo.LocalBlob() || cca.fromTo == common.EFromTo.BlobLocal() ||
			cca.fromTo == common.EFromTo.LocalBlobFS() || cca.fromTo == common.EFromTo.BlobFSLocal()) {
		return fmt.Errorf("OAuthToken is not supported for FromTo: %v", cca.fromTo)
	}

	return nil
}

// getCredentialType checks user provided commandline switches, and gets the proper credential type
// for current copy command.
func (cca cookedCopyCmdArgs) getCredentialType() (credentialType common.CredentialType, err error) {
	credentialType = common.ECredentialType.Anonymous()

	if cca.useInteractiveOAuthUserCredential { // User explicty specify to use interactive login per command-line
		credentialType = common.ECredentialType.OAuthToken()
	} else {
		// Could be using oauth session mode or non-oauth scenario which uses SAS authentication or public endpoint,
		// verify credential type with cached token info, src or dest blob resource URL.
		switch cca.fromTo {
		case common.EFromTo.LocalBlob():
			credentialType, err = getBlobCredentialType(context.Background(), cca.dst, false)
			if err != nil {
				return common.ECredentialType.Unknown(), err
			}
		case common.EFromTo.BlobLocal():
			credentialType, err = getBlobCredentialType(context.Background(), cca.src, true)
			if err != nil {
				return common.ECredentialType.Unknown(), err
			}
		case common.EFromTo.LocalBlobFS():
			fallthrough
		case common.EFromTo.BlobFSLocal():
			credentialType, err = getBlobFSCredentialType()
			if err != nil {
				return common.ECredentialType.Unknown(), err
			}
		}
	}

	if cca.validateCredentialType(credentialType) != err {
		return common.ECredentialType.Unknown(), err
	}

	return credentialType, nil
}

// handles the copy command
// dispatches the job order (in parts) to the storage engine
func (cca *cookedCopyCmdArgs) processCopyJobPartOrders() (err error) {
	// initialize the fields that are constant across all job part orders
	jobPartOrder := common.CopyJobPartOrderRequest{
		JobID:      cca.jobID,
		FromTo:     cca.fromTo,
		ForceWrite: cca.forceWrite,
		Priority:   common.EJobPriority.Normal(),
		LogLevel:   cca.logVerbosity,
		Include:    cca.include,
		Exclude:    cca.exclude,
		BlobAttributes: common.BlobTransferAttributes{
			BlockSizeInBytes:         cca.blockSize,
			ContentType:              cca.contentType,
			ContentEncoding:          cca.contentEncoding,
			BlockBlobTier:            cca.blockBlobTier,
			PageBlobTier:             cca.pageBlobTier,
			Metadata:                 cca.metadata,
			NoGuessMimeType:          cca.noGuessMimeType,
			PreserveLastModifiedTime: cca.preserveLastModifiedTime,
		},
<<<<<<< HEAD
		CommandString:  cca.commandString,
		CredentialInfo: common.CredentialInfo{},
	}

	// verifies credential type and initializes credential info.
	jobPartOrder.CredentialInfo.CredentialType, err = cca.getCredentialType()
	if err != nil {
		return err
	}
	fmt.Printf("Copy uses credential type %q.\n", jobPartOrder.CredentialInfo.CredentialType) // TODO: use FE logging facility
	// For OAuthToken credential, assign OAuthTokenInfo to CopyJobPartOrderRequest properly,
	// the info will be transferred to STE.
	if jobPartOrder.CredentialInfo.CredentialType == common.ECredentialType.OAuthToken() {
		uotm := GetUserOAuthTokenManagerInstance()

		var tokenInfo *common.OAuthTokenInfo
		if cca.useInteractiveOAuthUserCredential { // Scenario-1: interactive login per copy command
			tokenInfo, err = uotm.LoginWithADEndpoint(cca.tenantID, cca.aadEndpoint, false)
			if err != nil {
				return err
			}
		} else if tokenInfo, err = uotm.GetTokenInfoFromEnvVar(); err == nil || !common.IsErrorEnvVarOAuthTokenInfoNotSet(err) {
			// Scenario-Test: unattended testing with oauthTokenInfo set through environment variable
			// Note: Scenario-Test has higher priority than scenario-2, so whenever environment variable is set in the context,
			// it will overwrite the cached token info.
			if err != nil { // this is the case when env var exists while get token info failed
				return err
			}
		} else { // Scenario-2: session mode which get token from cache
			tokenInfo, err = uotm.GetCachedTokenInfo()
			if err != nil {
				return err
			}
		}
		jobPartOrder.CredentialInfo.OAuthTokenInfo = *tokenInfo
	}

	// print out the job id so that the user can note it down
	//if !cca.outputJson {
	//	fmt.Println("Job with id", jobPartOrder.JobID, "has started.")
	//}
	// wait group to monitor the go routines fetching the job progress summary
	var wg sync.WaitGroup
=======
		CommandString: cca.commandString,
	}

>>>>>>> 947d58ca
	// lastPartNumber determines the last part number order send for the Job.
	var lastPartNumber common.PartNumber
	// depending on the source and destination type, we process the cp command differently
	// Create enumerator and do enumerating
	switch cca.fromTo {
	case common.EFromTo.LocalBlob():
		fallthrough
	case common.EFromTo.LocalBlobFS():
		fallthrough
	case common.EFromTo.LocalFile():
		e := copyUploadEnumerator(jobPartOrder)
		err = e.enumerate(cca)
		lastPartNumber = e.PartNum
	case common.EFromTo.BlobLocal():
		e := copyDownloadBlobEnumerator(jobPartOrder)
		err = e.enumerate(cca)
		lastPartNumber = e.PartNum
	case common.EFromTo.FileLocal():
		e := copyDownloadFileEnumerator(jobPartOrder)
		err = e.enumerate(cca)
		lastPartNumber = e.PartNum
	case common.EFromTo.BlobFSLocal():
		e := copyDownloadBlobFSEnumerator(jobPartOrder)
		err = e.enumerate(cca)
		lastPartNumber = e.PartNum
	case common.EFromTo.BlobTrash():
		e := removeBlobEnumerator(jobPartOrder)
		err = e.enumerate(cca)
		lastPartNumber = e.PartNum
	case common.EFromTo.FileTrash():
		e := removeFileEnumerator(jobPartOrder)
		err = e.enumerate(cca)
		lastPartNumber = e.PartNum
	}

	if err != nil {
		return fmt.Errorf("cannot start job due to error: %s.\n", err)
	}

	// in background mode we would spit out the job id and quit
	// in foreground mode we would continuously print out status updates for the job, so the job id is not important
	if cca.background {
		return nil
	}

	// If there is only one, part then start fetching the JobPart Order.
	if lastPartNumber == 0 {
		go glcm.WaitUntilJobCompletion(cca)
	}
	return nil
}

func (cca *cookedCopyCmdArgs) PrintJobStartedMsg() {
	glcm.Info("\nJob " + cca.jobID.String() + " has started\n")
}

func (cca *cookedCopyCmdArgs) CancelJob() {
	err := cookedCancelCmdArgs{jobID: cca.jobID}.process()
	if err != nil {
		glcm.ExitWithError("error occurred while cancelling the job "+cca.jobID.String()+". Failed with error "+err.Error(), common.EExitCode.Error())
	}
<<<<<<< HEAD
	bytesTransferredInLastInterval := uint64(0)
	for {
		select {
		case <-CancelChannel:
			err := cookedCancelCmdArgs{jobID: jobID}.process()
			if err != nil {
				fmt.Println(fmt.Sprintf("error occurred while cancelling the job %s. Failed with error %s", jobID, err.Error()))
				os.Exit(1)
			}
		default:
			summary := copyHandlerUtil{}.fetchJobStatus(jobID, &throughputIntervalTime, &bytesTransferredInLastInterval, cca.outputJson)
			// happy ending to the front end
			if summary.JobStatus == common.EJobStatus.Completed() ||
				summary.JobStatus == common.EJobStatus.Cancelled() {
				// print final JobProgress summary if output-json flag is set to false
				if !cca.outputJson {
					copyHandlerUtil{}.PrintFinalJobProgressSummary(summary, time.Now().Sub(jobStartTime))
				}
				os.Exit(0)
			}
=======
}

func (cca *cookedCopyCmdArgs) InitializeProgressCounters() {
	cca.jobStartTime = time.Now()
	cca.intervalStartTime = time.Now()
	cca.intervalBytesTransferred = 0
}

func (cca *cookedCopyCmdArgs) PrintJobProgressStatus() {
	// fetch a job status
	var summary common.ListJobSummaryResponse
	Rpc(common.ERpcCmd.ListJobSummary(), &cca.jobID, &summary)
	jobDone := summary.JobStatus == common.EJobStatus.Completed() || summary.JobStatus == common.EJobStatus.Cancelled()

	// if json output is desired, simply marshal and return
	// note that if job is already done, we simply exit
	if cca.outputJson {
		jsonOutput, err := json.MarshalIndent(summary, "", "  ")
		if err != nil {
			// something serious has gone wrong if we cannot marshal a json
			panic(err)
		}
>>>>>>> 947d58ca

		if jobDone {
			glcm.ExitWithSuccess(string(jsonOutput), common.EExitCode.Success())
		} else {
			glcm.Info(string(jsonOutput))
			return
		}
	}

	// if json is not desired, and job is done, then we generate a special end message to conclude the job
	if jobDone {
		duration := time.Now().Sub(cca.jobStartTime) // report the total run time of the job

		glcm.ExitWithSuccess(fmt.Sprintf(
			"\n\nJob %s summary\nElapsed Time (Minutes): %v\nTotal Number Of Transfers: %v\nNumber of Transfers Completed: %v\nNumber of Transfers Failed: %v\nFinal Job Status: %v\n",
			summary.JobID.String(),
			ste.ToFixed(duration.Minutes(), 4),
			summary.TotalTransfers,
			summary.TransfersCompleted,
			summary.TransfersFailed,
			summary.JobStatus), common.EExitCode.Success())
	}

	// if json is not needed, and job is not done, then we generate a message that goes nicely on the same line
	// display a scanning keyword if the job is not completely ordered
	var scanningString = ""
	if !summary.CompleteJobOrdered {
		scanningString = "(scanning...)"
	}

	// compute the average throughput for the last time interval
	bytesInMB := float64(float64(summary.BytesOverWire-cca.intervalBytesTransferred) / float64(1024*1024))
	timeElapsed := time.Since(cca.intervalStartTime).Seconds()
	throughPut := common.Iffloat64(timeElapsed != 0, bytesInMB/timeElapsed, 0)

	// reset the interval timer and byte count
	cca.intervalStartTime = time.Now()
	cca.intervalBytesTransferred = summary.BytesOverWire

	glcm.Progress(fmt.Sprintf("%v Done, %v Failed, %v Pending, %v Total%s, 2-sec Throughput (MB/s): %v",
		summary.TransfersCompleted,
		summary.TransfersFailed,
		summary.TotalTransfers-(summary.TransfersCompleted+summary.TransfersFailed),
		summary.TotalTransfers, scanningString, ste.ToFixed(throughPut, 4)))
}

func isStdinPipeIn() (bool, error) {
	// check the Stdin to see if we are uploading or downloading
	info, err := os.Stdin.Stat()
	if err != nil {
		return false, fmt.Errorf("fatal: failed to read from Stdin due to error: %s", err)
	}

	return info.Mode()&os.ModeNamedPipe != 0, nil
}

// TODO check file size, max is 4.75TB
func init() {
	raw := rawCopyCmdArgs{}

	// cpCmd represents the cp command
	cpCmd := &cobra.Command{
		Use:        "copy [source] [destination]",
		Aliases:    []string{"cp", "c"},
		SuggestFor: []string{"cpy", "cy", "mv"}, //TODO why does message appear twice on the console
		Short:      "Move data between two places",
		Long: `
Copy(cp) moves data between two places. Local <=> Azure Data Lake Storage Gen2 are the only scenarios officially supported at the moment.
Please refer to the examples for more information.
`,
		Example: `Upload a single file:
  - azcopy cp "/path/to/file.txt" "https://[account].dfs.core.windows.net/[existing-filesystem]/[path/to/destination/directory/or/file]"

Upload an entire directory:
  - azcopy cp "/path/to/dir" "https://[account].dfs.core.windows.net/[existing-filesystem]/[path/to/destination/directory]" --recursive=true

Upload files using wildcards:
  - azcopy cp "/path/*foo/*bar/*.pdf" "https://[account].dfs.core.windows.net/[existing-filesystem]/[path/to/destination/directory]"

Upload files and/or directories using wildcards:
  - azcopy cp "/path/*foo/*bar*" "https://[account].dfs.core.windows.net/[existing-filesystem]/[path/to/destination/directory]" --recursive=true

Download a single file:
  - azcopy cp "https://[account].dfs.core.windows.net/[existing-filesystem]/[path/to/source/file]" "/path/to/file.txt"

Download an entire directory:
  - azcopy cp "https://[account].dfs.core.windows.net/[existing-filesystem]/[path/to/source/dir]" "/path/to/file.txt" --recursive=true
`,
		Args: func(cmd *cobra.Command, args []string) error {
			if len(args) == 1 { // redirection
				if stdinPipeIn, err := isStdinPipeIn(); stdinPipeIn == true {
					raw.src = pipeLocation
					raw.dst = args[0]
				} else {
					if err != nil {
						return fmt.Errorf("fatal: failed to read from Stdin due to error: %s", err)
					} else {
						raw.src = args[0]
						raw.dst = pipeLocation
					}
				}
			} else if len(args) == 2 { // normal copy
				raw.src = args[0]
				raw.dst = args[1]
			} else {
				return errors.New("wrong number of arguments, please refer to the help page on usage of this command")
			}
			return nil
		},
		Run: func(cmd *cobra.Command, args []string) {
			cooked, err := raw.cook()
			if err != nil {
				glcm.ExitWithError("failed to parse user input due to error: "+err.Error(), common.EExitCode.Error())
			}
			// If the stdInEnable is set true, then a separate go routines is reading the standard input.
			// If the "cancel\n" keyword is passed to the standard input, it will cancel the job
			// Any other word keyword provided will panic
			// This feature is to support cancel for node.js applications spawning azcopy
			if raw.stdInEnable {
				go glcm.ReadStandardInputToCancelJob()
			}
			cooked.commandString = copyHandlerUtil{}.ConstructCommandStringFromArgs()
			err = cooked.process()
			if err != nil {
				glcm.ExitWithError("failed to perform copy command due to error: "+err.Error(), common.EExitCode.Error())
			}

			glcm.SurrenderControl()
		},
	}
	rootCmd.AddCommand(cpCmd)

	// define the flags relevant to the cp command
	// Visible flags
	cpCmd.PersistentFlags().Uint32Var(&raw.blockSize, "block-size", 8*1024*1024, "use this block(chunk) size when uploading/downloading to/from Azure Storage")
	cpCmd.PersistentFlags().BoolVar(&raw.forceWrite, "force", true, "overwrite the conflicting files/blobs at the destination if this flag is set to true")
	cpCmd.PersistentFlags().StringVar(&raw.logVerbosity, "log-level", "INFO", "define the log verbosity for the log file, available levels: DEBUG, INFO, WARNING, ERROR, PANIC, and FATAL")
	cpCmd.PersistentFlags().BoolVar(&raw.recursive, "recursive", false, "look into sub-directories recursively when uploading from local file system")
	cpCmd.PersistentFlags().BoolVar(&raw.outputJson, "output-json", false, "indicate that the output should be in JSON format")

	// hidden filters
	cpCmd.PersistentFlags().StringVar(&raw.include, "include", "", "Filter: only include these files when copying. "+
		"Support use of *. More than one file are separated by ';'")
	cpCmd.PersistentFlags().StringVar(&raw.exclude, "exclude", "", "Filter: Exclude these files when copying. Support use of *.")
	cpCmd.PersistentFlags().BoolVar(&raw.followSymlinks, "follow-symlinks", false, "Filter: Follow symbolic links when uploading from local file system.")
	cpCmd.PersistentFlags().BoolVar(&raw.withSnapshots, "with-snapshots", false, "Filter: Include the snapshots. Only valid when the source is blobs.")

	// hidden options
	cpCmd.PersistentFlags().StringVar(&raw.blockBlobTier, "block-blob-tier", "None", "Upload block blob to Azure Storage using this blob tier.")
	cpCmd.PersistentFlags().StringVar(&raw.pageBlobTier, "page-blob-tier", "None", "Upload page blob to Azure Storage using this blob tier.")
	cpCmd.PersistentFlags().StringVar(&raw.metadata, "metadata", "", "Upload to Azure Storage with these key-value pairs as metadata.")
	cpCmd.PersistentFlags().StringVar(&raw.contentType, "content-type", "", "Specifies content type of the file. Implies no-guess-mime-type.")
	cpCmd.PersistentFlags().StringVar(&raw.fromTo, "fromTo", "", "Specifies the source destination combination. For Example: LocalBlob, BlobLocal, LocalBlobFS")
	cpCmd.PersistentFlags().StringVar(&raw.contentEncoding, "content-encoding", "", "Upload to Azure Storage using this content encoding.")
	cpCmd.PersistentFlags().BoolVar(&raw.noGuessMimeType, "no-guess-mime-type", false, "This sets the content-type based on the extension of the file.")
	cpCmd.PersistentFlags().BoolVar(&raw.preserveLastModifiedTime, "preserve-last-modified-time", false, "Only available when destination is file system.")
	cpCmd.PersistentFlags().BoolVar(&raw.background, "background-op", false, "true if user has to perform the operations as a background operation")
	cpCmd.PersistentFlags().BoolVar(&raw.stdInEnable, "stdIn-enable", false, "true if user wants to cancel the process by passing 'cancel' "+
		"to the standard Input. This flag enables azcopy reading the standard input while running the operation")
	cpCmd.PersistentFlags().StringVar(&raw.acl, "acl", "", "Access conditions to be used when uploading/downloading from Azure Storage.")

	// oauth options
	cpCmd.PersistentFlags().BoolVar(&raw.useInteractiveOAuthUserCredential, "oauth-user", false, "Use OAuth user credential and do interactive login.")
	cpCmd.PersistentFlags().StringVar(&raw.tenantID, "tenant-id", common.DefaultTenantID, "Tenant id to use for OAuth user interactive login.")
	cpCmd.PersistentFlags().StringVar(&raw.aadEndpoint, "aad-endpoint", common.DefaultActiveDirectoryEndpoint, "Azure active directory endpoint to use for OAuth user interactive login.")

	// hide flags not relevant to BFS
	// TODO remove after preview release
	cpCmd.PersistentFlags().MarkHidden("include")
	cpCmd.PersistentFlags().MarkHidden("exclude")
	cpCmd.PersistentFlags().MarkHidden("follow-symlinks")
	cpCmd.PersistentFlags().MarkHidden("with-snapshots")
	cpCmd.PersistentFlags().MarkHidden("output-json")

	cpCmd.PersistentFlags().MarkHidden("block-blob-tier")
	cpCmd.PersistentFlags().MarkHidden("page-blob-tier")
	cpCmd.PersistentFlags().MarkHidden("metadata")
	cpCmd.PersistentFlags().MarkHidden("content-type")
	cpCmd.PersistentFlags().MarkHidden("content-encoding")
	cpCmd.PersistentFlags().MarkHidden("no-guess-mime-type")
	cpCmd.PersistentFlags().MarkHidden("preserve-last-modified-time")
	cpCmd.PersistentFlags().MarkHidden("background-op")
	cpCmd.PersistentFlags().MarkHidden("fromTo")
	cpCmd.PersistentFlags().MarkHidden("acl")
	cpCmd.PersistentFlags().MarkHidden("stdIn-enable")
}<|MERGE_RESOLUTION|>--- conflicted
+++ resolved
@@ -27,13 +27,7 @@
 	"encoding/json"
 	"errors"
 	"fmt"
-<<<<<<< HEAD
-=======
-	"github.com/Azure/azure-storage-azcopy/common"
-	"github.com/Azure/azure-storage-azcopy/ste"
-	"github.com/Azure/azure-storage-blob-go/2017-07-29/azblob"
-	"github.com/spf13/cobra"
->>>>>>> 947d58ca
+
 	"io"
 	"net/url"
 	"os"
@@ -42,6 +36,7 @@
 	"time"
 
 	"github.com/Azure/azure-storage-azcopy/common"
+	"github.com/Azure/azure-storage-azcopy/ste"
 	"github.com/Azure/azure-storage-blob-go/2018-03-28/azblob"
 	"github.com/spf13/cobra"
 )
@@ -113,20 +108,6 @@
 
 	cooked.fromTo = fromTo
 
-<<<<<<< HEAD
-=======
-	// If fromTo is local to BlobFS or BlobFS to local then verify the
-	// ACCOUNT_NAME & ACCOUNT_KEY in environment variables
-	if fromTo == common.EFromTo.LocalBlobFS() ||
-		fromTo == common.EFromTo.BlobFSLocal() {
-		// Get the Account Name and Key variables from environment
-		name := os.Getenv("ACCOUNT_NAME")
-		key := os.Getenv("ACCOUNT_KEY")
-		if name == "" || key == "" {
-			return cooked, fmt.Errorf("ACCOUNT_NAME and ACCOUNT_KEY environment vars must be set before creating the blobfs pipeline")
-		}
-	}
->>>>>>> 947d58ca
 	// copy&transform flags to type-safety
 	cooked.recursive = raw.recursive
 	cooked.followSymlinks = raw.followSymlinks
@@ -188,15 +169,12 @@
 	cooked.outputJson = raw.outputJson
 	cooked.acl = raw.acl
 
-<<<<<<< HEAD
+	// cook oauth parameters
 	cooked.useInteractiveOAuthUserCredential = raw.useInteractiveOAuthUserCredential
 	cooked.tenantID = raw.tenantID
 	cooked.aadEndpoint = raw.aadEndpoint
-
-=======
 	// generate a unique job ID
 	cooked.jobID = common.NewJobID()
->>>>>>> 947d58ca
 	return cooked, nil
 }
 
@@ -234,8 +212,6 @@
 	aadEndpoint                       string
 	// commandString hold the user given command which is logged to the Job log file
 	commandString string
-<<<<<<< HEAD
-=======
 
 	// generated
 	jobID common.JobID
@@ -249,7 +225,6 @@
 
 	// used to calculate job summary
 	jobStartTime time.Time
->>>>>>> 947d58ca
 }
 
 func (cca *cookedCopyCmdArgs) isRedirection() bool {
@@ -529,7 +504,6 @@
 			NoGuessMimeType:          cca.noGuessMimeType,
 			PreserveLastModifiedTime: cca.preserveLastModifiedTime,
 		},
-<<<<<<< HEAD
 		CommandString:  cca.commandString,
 		CredentialInfo: common.CredentialInfo{},
 	}
@@ -539,7 +513,7 @@
 	if err != nil {
 		return err
 	}
-	fmt.Printf("Copy uses credential type %q.\n", jobPartOrder.CredentialInfo.CredentialType) // TODO: use FE logging facility
+	glcm.Info(fmt.Sprintf("Copy uses credential type %q.", jobPartOrder.CredentialInfo.CredentialType))
 	// For OAuthToken credential, assign OAuthTokenInfo to CopyJobPartOrderRequest properly,
 	// the info will be transferred to STE.
 	if jobPartOrder.CredentialInfo.CredentialType == common.ECredentialType.OAuthToken() {
@@ -567,17 +541,6 @@
 		jobPartOrder.CredentialInfo.OAuthTokenInfo = *tokenInfo
 	}
 
-	// print out the job id so that the user can note it down
-	//if !cca.outputJson {
-	//	fmt.Println("Job with id", jobPartOrder.JobID, "has started.")
-	//}
-	// wait group to monitor the go routines fetching the job progress summary
-	var wg sync.WaitGroup
-=======
-		CommandString: cca.commandString,
-	}
-
->>>>>>> 947d58ca
 	// lastPartNumber determines the last part number order send for the Job.
 	var lastPartNumber common.PartNumber
 	// depending on the source and destination type, we process the cp command differently
@@ -639,28 +602,6 @@
 	if err != nil {
 		glcm.ExitWithError("error occurred while cancelling the job "+cca.jobID.String()+". Failed with error "+err.Error(), common.EExitCode.Error())
 	}
-<<<<<<< HEAD
-	bytesTransferredInLastInterval := uint64(0)
-	for {
-		select {
-		case <-CancelChannel:
-			err := cookedCancelCmdArgs{jobID: jobID}.process()
-			if err != nil {
-				fmt.Println(fmt.Sprintf("error occurred while cancelling the job %s. Failed with error %s", jobID, err.Error()))
-				os.Exit(1)
-			}
-		default:
-			summary := copyHandlerUtil{}.fetchJobStatus(jobID, &throughputIntervalTime, &bytesTransferredInLastInterval, cca.outputJson)
-			// happy ending to the front end
-			if summary.JobStatus == common.EJobStatus.Completed() ||
-				summary.JobStatus == common.EJobStatus.Cancelled() {
-				// print final JobProgress summary if output-json flag is set to false
-				if !cca.outputJson {
-					copyHandlerUtil{}.PrintFinalJobProgressSummary(summary, time.Now().Sub(jobStartTime))
-				}
-				os.Exit(0)
-			}
-=======
 }
 
 func (cca *cookedCopyCmdArgs) InitializeProgressCounters() {
@@ -683,7 +624,6 @@
 			// something serious has gone wrong if we cannot marshal a json
 			panic(err)
 		}
->>>>>>> 947d58ca
 
 		if jobDone {
 			glcm.ExitWithSuccess(string(jsonOutput), common.EExitCode.Success())
