// Copyright © 2017 Microsoft <wastore@microsoft.com>
//
// Permission is hereby granted, free of charge, to any person obtaining a copy
// of this software and associated documentation files (the "Software"), to deal
// in the Software without restriction, including without limitation the rights
// to use, copy, modify, merge, publish, distribute, sublicense, and/or sell
// copies of the Software, and to permit persons to whom the Software is
// furnished to do so, subject to the following conditions:
//
// The above copyright notice and this permission notice shall be included in
// all copies or substantial portions of the Software.
//
// THE SOFTWARE IS PROVIDED "AS IS", WITHOUT WARRANTY OF ANY KIND, EXPRESS OR
// IMPLIED, INCLUDING BUT NOT LIMITED TO THE WARRANTIES OF MERCHANTABILITY,
// FITNESS FOR A PARTICULAR PURPOSE AND NONINFRINGEMENT. IN NO EVENT SHALL THE
// AUTHORS OR COPYRIGHT HOLDERS BE LIABLE FOR ANY CLAIM, DAMAGES OR OTHER
// LIABILITY, WHETHER IN AN ACTION OF CONTRACT, TORT OR OTHERWISE, ARISING FROM,
// OUT OF OR IN CONNECTION WITH THE SOFTWARE OR THE USE OR OTHER DEALINGS IN
// THE SOFTWARE.

package cmd

import (
	"bufio"
	"bytes"
	"context"
	"errors"
	"fmt"
	"io"
	"net/url"
	"os"
	"os/signal"
	"strings"
	"sync"
	"sync/atomic"
	"time"

	"github.com/Azure/azure-storage-azcopy/common"
	"github.com/Azure/azure-storage-blob-go/2017-07-29/azblob"
	"github.com/spf13/cobra"
)

// upload related
const uploadMaxTries = 5
const uploadTryTimeout = time.Minute * 10
const uploadRetryDelay = time.Second * 1
const uploadMaxRetryDelay = time.Second * 3

// download related
const downloadMaxTries = 5
const downloadTryTimeout = time.Minute * 10
const downloadRetryDelay = time.Second * 1
const downloadMaxRetryDelay = time.Second * 3

const numOfSimultaneousUploads = 5

const pipeLocation = "~pipe~"

// represents the raw copy command input from the user
type rawCopyCmdArgs struct {
	// from arguments
	src    string
	dst    string
	fromTo string
	//blobUrlForRedirection string

	// filters from flags
	include        string
	exclude        string
	recursive      bool
	followSymlinks bool
	withSnapshots  bool
	// forceWrite flag is used to define the User behavior
	// to overwrite the existing blobs or not.
	forceWrite bool

	// options from flags
	blockSize                uint32
	metadata                 string
	contentType              string
	contentEncoding          string
	noGuessMimeType          bool
	preserveLastModifiedTime bool
	blockBlobTier            string
	pageBlobTier             string
	background               bool
	outputJson               bool
	acl                      string
	logVerbosity             string
	stdInEnable              bool
	// oauth options
	useInteractiveOAuthUserCredential bool
	tenantID                          string
	aadEndpoint                       string
}

// validates and transform raw input into cooked input
func (raw rawCopyCmdArgs) cook() (cookedCopyCmdArgs, error) {
	cooked := cookedCopyCmdArgs{}

	fromTo, err := validateFromTo(raw.src, raw.dst, raw.fromTo) // TODO: src/dst
	if err != nil {
		return cooked, err
	}
	cooked.src = raw.src
	cooked.dst = raw.dst

	cooked.fromTo = fromTo

	// copy&transform flags to type-safety
	cooked.recursive = raw.recursive
	cooked.followSymlinks = raw.followSymlinks
	cooked.withSnapshots = raw.withSnapshots
	cooked.forceWrite = raw.forceWrite
	cooked.blockSize = raw.blockSize

	err = cooked.blockBlobTier.Parse(raw.blockBlobTier)
	if err != nil {
		return cooked, err
	}
	err = cooked.pageBlobTier.Parse(raw.pageBlobTier)
	if err != nil {
		return cooked, err
	}
	err = cooked.logVerbosity.Parse(raw.logVerbosity)
	if err != nil {
		return cooked, err
	}

	// initialize the include map which contains the list of files to be included
	// parse the string passed in include flag
	// more than one file are expected to be separated by ';'
	cooked.include = make(map[string]int)
	if len(raw.include) > 0 {
		files := strings.Split(raw.include, ";")
		for index := range files {
			// If split of the include string leads to an empty string
			// not include that string
			if len(files[index]) == 0 {
				continue
			}
			cooked.include[files[index]] = index
		}
	}

	// initialize the exclude map which contains the list of files to be excluded
	// parse the string passed in exclude flag
	// more than one file are expected to be separated by ';'
	cooked.exclude = make(map[string]int)
	if len(raw.exclude) > 0 {
		files := strings.Split(raw.exclude, ";")
		for index := range files {
			// If split of the include string leads to an empty string
			// not include that string
			if len(files[index]) == 0 {
				continue
			}
			cooked.exclude[files[index]] = index
		}
	}

	cooked.metadata = raw.metadata
	cooked.contentType = raw.contentType
	cooked.contentEncoding = raw.contentEncoding
	cooked.noGuessMimeType = raw.noGuessMimeType
	cooked.preserveLastModifiedTime = raw.preserveLastModifiedTime
	cooked.background = raw.background
	cooked.outputJson = raw.outputJson
	cooked.acl = raw.acl

	cooked.useInteractiveOAuthUserCredential = raw.useInteractiveOAuthUserCredential
	cooked.tenantID = raw.tenantID
	cooked.aadEndpoint = raw.aadEndpoint

	return cooked, nil
}

// represents the processed copy command input from the user
type cookedCopyCmdArgs struct {
	// from arguments
	src    string
	dst    string
	fromTo common.FromTo

	// filters from flags
	include        map[string]int
	exclude        map[string]int
	recursive      bool
	followSymlinks bool
	withSnapshots  bool
	forceWrite     bool

	// options from flags
	blockSize                uint32
	blockBlobTier            common.BlockBlobTier
	pageBlobTier             common.PageBlobTier
	metadata                 string
	contentType              string
	contentEncoding          string
	noGuessMimeType          bool
	preserveLastModifiedTime bool
	background               bool
	outputJson               bool
	acl                      string
	logVerbosity             common.LogLevel
	// oauth options
	useInteractiveOAuthUserCredential bool
	tenantID                          string
	aadEndpoint                       string
	// commandString hold the user given command which is logged to the Job log file
	commandString string
}

func (cca cookedCopyCmdArgs) isRedirection() bool {
	switch cca.fromTo {
	// File's piping is not supported temporarily.
	// case common.EFromTo.PipeFile():
	// 	fallthrough
	// case common.EFromTo.FilePipe():
	// 	fallthrough
	case common.EFromTo.BlobPipe():
		fallthrough
	case common.EFromTo.PipeBlob():
		return true
	default:
		return false
	}
}

func (cca cookedCopyCmdArgs) process() error {
	if cca.isRedirection() {
		return cca.processRedirectionCopy()
	}
	return cca.processCopyJobPartOrders()
}

// TODO discuss with Jeff what features should be supported by redirection, such as metadata, content-type, etc.
func (cca cookedCopyCmdArgs) processRedirectionCopy() error {
	if cca.fromTo == common.EFromTo.PipeBlob() {
		return cca.processRedirectionUpload(cca.dst, cca.blockSize)
	} else if cca.fromTo == common.EFromTo.BlobPipe() {
		return cca.processRedirectionDownload(cca.src)
	}

	return fmt.Errorf("unsupported redirection type: %s", cca.fromTo)
}

func (cca cookedCopyCmdArgs) processRedirectionDownload(blobUrl string) error {
	// step 0: check the Stdout before uploading
	_, err := os.Stdout.Stat()
	if err != nil {
		return fmt.Errorf("fatal: cannot write to Stdout due to error: %s", err.Error())
	}

	// step 1: initialize pipeline
	p := azblob.NewPipeline(azblob.NewAnonymousCredential(), azblob.PipelineOptions{
		Retry: azblob.RetryOptions{
			Policy:        azblob.RetryPolicyExponential,
			MaxTries:      downloadMaxTries,
			TryTimeout:    downloadTryTimeout,
			RetryDelay:    downloadRetryDelay,
			MaxRetryDelay: downloadMaxRetryDelay,
		},
		Telemetry: azblob.TelemetryOptions{
			Value: common.UserAgent,
		},
	})

	// step 2: parse source url
	u, err := url.Parse(blobUrl)
	if err != nil {
		return fmt.Errorf("fatal: cannot parse source blob URL due to error: %s", err.Error())
	}

	// step 3: start download
	blobURL := azblob.NewBlobURL(*u, p)
	blobStream, err := blobURL.Download(context.Background(), 0, azblob.CountToEnd, azblob.BlobAccessConditions{}, false)
	if err != nil {
		// todo:???
	}

	blobBody := blobStream.Body(azblob.RetryReaderOptions{MaxRetryRequests: downloadMaxTries})
	defer blobBody.Close()

	// step 4: pipe everything into Stdout
	_, err = io.Copy(os.Stdout, blobBody)
	if err != nil {
		return fmt.Errorf("fatal: cannot download blob to Stdout due to error: %s", err.Error())
	}

	return nil
}

func (cca cookedCopyCmdArgs) processRedirectionUpload(blobUrl string, blockSize uint32) error {
	type uploadTask struct {
		buffer        []byte
		blockSize     int
		blockIdBase64 string
	}

	// step 0: initialize pipeline
	p := azblob.NewPipeline(azblob.NewAnonymousCredential(), azblob.PipelineOptions{
		Retry: azblob.RetryOptions{
			Policy:        azblob.RetryPolicyExponential,
			MaxTries:      uploadMaxTries,
			TryTimeout:    uploadTryTimeout,
			RetryDelay:    uploadRetryDelay,
			MaxRetryDelay: uploadMaxRetryDelay,
		},
		Telemetry: azblob.TelemetryOptions{
			Value: common.UserAgent,
		},
	})

	// step 1: parse destination url
	u, err := url.Parse(blobUrl)
	if err != nil {
		return fmt.Errorf("fatal: cannot parse destination blob URL due to error: %s", err.Error())
	}

	// step 2: set up source (stdin) and destination (block blob)
	stdInReader := bufio.NewReader(os.Stdin)
	blockBlobUrl := azblob.NewBlockBlobURL(*u, p)

	// step 3: set up channels which are used to sync up go routines for parallel upload
	uploadContext, cancelOperation := context.WithCancel(context.Background())
	fullChannel := make(chan uploadTask, numOfSimultaneousUploads)  // represent buffers filled up and waiting to be uploaded
	emptyChannel := make(chan uploadTask, numOfSimultaneousUploads) // represent buffers ready to be filled up
	errChannel := make(chan error, numOfSimultaneousUploads)        // in case error happens, workers need to communicate the err back
	finishedChunkCount := uint32(0)                                 // used to keep track of how many chunks are completed
	total := uint32(0)                                              // used to keep track of total number of chunks, it is incremented as more data is read in from stdin
	blockIdList := []string{}
	isReadComplete := false

	// step 4: prep empty buffers and dispatch upload workers
	for i := 0; i < numOfSimultaneousUploads; i++ {
		emptyChannel <- uploadTask{buffer: make([]byte, blockSize), blockSize: 0, blockIdBase64: ""}

		go func(fullChannel <-chan uploadTask, emptyChannel chan<- uploadTask, errorChannel chan<- error, workerId int) {
			// wait on fullChannel, if anything comes off, upload it as block
			for full := range fullChannel {
				resp, err := blockBlobUrl.StageBlock(
					uploadContext,
					full.blockIdBase64,
					io.NewSectionReader(bytes.NewReader(full.buffer), 0, int64(full.blockSize)),
					azblob.LeaseAccessConditions{})

				// error, push to error channel
				if err != nil {
					errChannel <- err
					return
				} else {
					resp.Response().Body.Close()

					// success, increment finishedChunkCount
					atomic.AddUint32(&finishedChunkCount, 1)

					// after upload, put the task back onto emptyChannel, so that the buffer can be reused
					emptyChannel <- full
				}
			}
		}(fullChannel, emptyChannel, errChannel, i)
	}

	// the main goroutine serves as the dispatcher
	// it reads in data from stdin and puts uploadTask on fullChannel
	for {
		select {
		case err := <-errChannel:
			cancelOperation()
			return err
		default:
			// if we have finished reading stdin, then wait until finishedChunkCount hits total
			if isReadComplete {
				if atomic.LoadUint32(&finishedChunkCount) == total {
					close(fullChannel)
					_, err := blockBlobUrl.CommitBlockList(uploadContext, blockIdList, azblob.BlobHTTPHeaders{}, azblob.Metadata{}, azblob.BlobAccessConditions{})

					if err != nil {
						return err
					}

					return nil
				} else {
					// sleep a bit and check again, in case an err appears on the errChannel
					time.Sleep(time.Millisecond)
				}

			} else {
				select {
				case empty := <-emptyChannel:

					// read in more data from the Stdin and put onto fullChannel
					n, err := io.ReadFull(stdInReader, empty.buffer)

					if err == nil || err == io.ErrUnexpectedEOF { // read in data successfully
						// prep buffer for workers
						empty.blockSize = n
						empty.blockIdBase64 = copyHandlerUtil{}.blockIDIntToBase64(int(total))
						// keep track of the block IDs in sequence
						blockIdList = append(blockIdList, empty.blockIdBase64)
						total += 1
						fullChannel <- empty

					} else if err == io.EOF { // reached the end of input
						isReadComplete = true

					} else { // unexpected error happened, print&return
						return err
					}
				default:
					time.Sleep(time.Millisecond)
				}
			}
		}
	}
}

// validateCredentialType validate if given credential type is supported with specific copy scenario
func (cca cookedCopyCmdArgs) validateCredentialType(credentialType common.CredentialType) error {
	// oAuthToken is only supported by Blob/BlobFS.
	if credentialType == common.ECredentialType.OAuthToken() &&
		!(cca.fromTo == common.EFromTo.LocalBlob() || cca.fromTo == common.EFromTo.BlobLocal() ||
			cca.fromTo == common.EFromTo.LocalBlobFS() || cca.fromTo == common.EFromTo.BlobFSLocal()) {
		return fmt.Errorf("OAuthToken is not supported for FromTo: %v", cca.fromTo)
	}

	return nil
}

// getCredentialType checks user provided commandline switches, and gets the proper credential type
// for current copy command.
func (cca cookedCopyCmdArgs) getCredentialType() (credentialType common.CredentialType, err error) {
	credentialType = common.ECredentialType.Anonymous()

	if cca.useInteractiveOAuthUserCredential { // User explicty specify to use interactive login per command-line
		credentialType = common.ECredentialType.OAuthToken()
	} else {
		// Could be using oauth session mode or non-oauth scenario which uses SAS authentication or public endpoint,
		// verify credential type with cached token info, src or dest blob resource URL.
		switch cca.fromTo {
		case common.EFromTo.LocalBlob():
			credentialType, err = getBlobCredentialType(context.Background(), cca.dst, false)
			if err != nil {
				return common.ECredentialType.Unknown(), err
			}
		case common.EFromTo.BlobLocal():
			credentialType, err = getBlobCredentialType(context.Background(), cca.src, true)
			if err != nil {
				return common.ECredentialType.Unknown(), err
			}
		case common.EFromTo.LocalBlobFS():
			fallthrough
		case common.EFromTo.BlobFSLocal():
			credentialType, err = getBlobFSCredentialType()
			if err != nil {
				return common.ECredentialType.Unknown(), err
			}

		}
	}

	if cca.validateCredentialType(credentialType) != err {
		return common.ECredentialType.Unknown(), err
	}

	return credentialType, nil
}

// handles the copy command
// dispatches the job order (in parts) to the storage engine
func (cca cookedCopyCmdArgs) processCopyJobPartOrders() (err error) {
	// initialize the fields that are constant across all job part orders
	jobPartOrder := common.CopyJobPartOrderRequest{
		JobID:      common.NewJobID(),
		FromTo:     cca.fromTo,
		ForceWrite: cca.forceWrite,
		Priority:   common.EJobPriority.Normal(),
		LogLevel:   cca.logVerbosity,
		Include:    cca.include,
		Exclude:    cca.exclude,
		BlobAttributes: common.BlobTransferAttributes{
			BlockSizeInBytes:         cca.blockSize,
			ContentType:              cca.contentType,
			ContentEncoding:          cca.contentEncoding,
			BlockBlobTier:            cca.blockBlobTier,
			PageBlobTier:             cca.pageBlobTier,
			Metadata:                 cca.metadata,
			NoGuessMimeType:          cca.noGuessMimeType,
			PreserveLastModifiedTime: cca.preserveLastModifiedTime,
		},
		CommandString: cca.commandString,
	}

	// print out the job id so that the user can note it down
	//if !cca.outputJson {
	//	fmt.Println("Job with id", jobPartOrder.JobID, "has started.")
	//}

	// wait group to monitor the go routines fetching the job progress summary
	var wg sync.WaitGroup
	// lastPartNumber determines the last part number order send for the Job.
	var lastPartNumber common.PartNumber

	// verify credential type and set credential info.
	jobPartOrder.CredentialInfo = common.CredentialInfo{}
	jobPartOrder.CredentialInfo.CredentialType, err = cca.getCredentialType()
	if err != nil {
		return err
	}
	fmt.Printf("Copy using credential type %v\n", jobPartOrder.CredentialInfo.CredentialType) // TODO: use FE logging facility
	// For OAuthToken credential, assign OAuthTokenInfo to CopyJobPartOrderRequest properly,
	// the info will be transferred to STE.
	if jobPartOrder.CredentialInfo.CredentialType == common.ECredentialType.OAuthToken() {
		uotm := GetUserOAuthTokenManagerInstance()

		var tokenInfo *common.OAuthTokenInfo
		if cca.useInteractiveOAuthUserCredential { // Scenario-1: interactive login per copy command
			tokenInfo, err = uotm.LoginWithADEndpoint(cca.tenantID, cca.aadEndpoint, false)
			if err != nil {
				return err
			}
		} else { // Scenario-2: session mode which get token from cache
			tokenInfo, err = uotm.GetCachedTokenInfo()
			if err != nil {
				return err
			}
		}
		jobPartOrder.CredentialInfo.OAuthTokenInfo = *tokenInfo
	}

	// depending on the source and destination type, we process the cp command differently
	// Create enumerator and do enumerating
	switch cca.fromTo {
	case common.EFromTo.LocalBlob():
		fallthrough
	case common.EFromTo.LocalBlobFS():
		fallthrough
	case common.EFromTo.LocalFile():
		e := copyUploadEnumerator(jobPartOrder)
		err = e.enumerate(cca.src, cca.recursive, cca.dst, &wg, cca.waitUntilJobCompletion)
		lastPartNumber = e.PartNum
	case common.EFromTo.BlobLocal():
		e := copyDownloadBlobEnumerator(jobPartOrder)
		err = e.enumerate(cca.src, cca.recursive, cca.dst, &wg, cca.waitUntilJobCompletion)
		lastPartNumber = e.PartNum
	case common.EFromTo.FileLocal():
		e := copyDownloadFileEnumerator(jobPartOrder)
		err = e.enumerate(cca.src, cca.recursive, cca.dst, &wg, cca.waitUntilJobCompletion)
		lastPartNumber = e.PartNum
	case common.EFromTo.BlobFSLocal():
		e := copyDownloadBlobFSEnumerator(jobPartOrder)
		err = e.enumerate(cca.src, cca.recursive, cca.dst, &wg, cca.waitUntilJobCompletion)
		lastPartNumber = e.PartNum
	case common.EFromTo.BlobTrash():
		e := removeBlobEnumerator(jobPartOrder)
		err = e.enumerate(cca.src, cca.recursive, cca.dst, &wg, cca.waitUntilJobCompletion)
		lastPartNumber = e.PartNum
	case common.EFromTo.FileTrash():
		e := removeFileEnumerator(jobPartOrder)
		err = e.enumerate(cca.src, cca.recursive, cca.dst, &wg, cca.waitUntilJobCompletion)
		lastPartNumber = e.PartNum
	}

	if err != nil {
		return fmt.Errorf("cannot start job due to error: %s.\n", err)
	}

	// in background mode we would spit out the job id and quit
	// in foreground mode we would continuously print out status updates for the job, so the job id is not important
	if cca.background {
		return nil
	}

	// If there is only one, part then start fetching the JobPart Order.
	if lastPartNumber == 0 {
		//if !cca.outputJson {
		//	fmt.Println("Job with id", jobPartOrder.JobID, "has started.")
		//}
		wg.Add(1)
		go cca.waitUntilJobCompletion(jobPartOrder.JobID, &wg)
	}
	wg.Wait()
	return nil
}

func (cca cookedCopyCmdArgs) waitUntilJobCompletion(jobID common.JobID, wg *sync.WaitGroup) {

	// CancelChannel will be notified when os receives os.Interrupt and os.Kill signals
	// waiting for signals from either CancelChannel or timeOut Channel.
	// if no signal received, will fetch/display a job status update then sleep for a bit
	signal.Notify(CancelChannel, os.Interrupt, os.Kill)

	// throughputIntervalTime holds the last time value when the progress summary was fetched
	// The value of this variable is used to calculate the throughput
	// It gets updated every time the progress summary is fetched
	throughputIntervalTime := time.Now()
	// jobStartTime holds the time when Job was started
	// The value of this variable is used to calculate the elapsed time
	jobStartTime := throughputIntervalTime
	if !cca.outputJson {
		// added empty line to provide gap after the user given
		fmt.Println("")
		fmt.Println(fmt.Sprintf("Job %s has started ", jobID.String()))
		// added empty line to provide gap between the above line and the Summary
		fmt.Println("")
	}
	bytesTransferredInLastInterval := uint64(0)
	for {
		select {
		case <-CancelChannel:
			err := cookedCancelCmdArgs{jobID: jobID}.process()
			if err != nil {
				fmt.Println(fmt.Sprintf("error occurred while cancelling the job %s. Failed with error %s", jobID, err.Error()))
				os.Exit(1)
			}
		default:
			summary := copyHandlerUtil{}.fetchJobStatus(jobID, &throughputIntervalTime, &bytesTransferredInLastInterval, cca.outputJson)
			// happy ending to the front end
			if summary.JobStatus == common.EJobStatus.Completed() ||
				summary.JobStatus == common.EJobStatus.Cancelled() {
<<<<<<< HEAD
				// print final JobProgress summary if output-json flag is set to false
				if !cca.outputJson {
					copyHandlerUtil{}.PrintFinalJobProgressSummary(summary)
				}
=======
					// print final JobProgress summary if output-json flag is set to false
					if !cca.outputJson {
						copyHandlerUtil{}.PrintFinalJobProgressSummary(summary, time.Now().Sub(jobStartTime))
					}
>>>>>>> 3aa5832b
				os.Exit(0)
			}

			// wait a bit before fetching job status again, as fetching has costs associated with it on the backend
			//time.Sleep(2 * time.Second)
			time.Sleep(2 * time.Second)
		}
	}
	wg.Done()
}

func isStdinPipeIn() (bool, error) {
	// check the Stdin to see if we are uploading or downloading
	info, err := os.Stdin.Stat()
	if err != nil {
		return false, fmt.Errorf("fatal: failed to read from Stdin due to error: %s", err)
	}

	return info.Mode()&os.ModeNamedPipe != 0, nil
}

// TODO check file size, max is 4.75TB
func init() {
	raw := rawCopyCmdArgs{}

	// cpCmd represents the cp command
	cpCmd := &cobra.Command{
		Use:        "copy [source] [destination]",
		Aliases:    []string{"cp", "c"},
		SuggestFor: []string{"cpy", "cy", "mv"}, //TODO why does message appear twice on the console
		Short:      "Move data between two places",
		Long: `
Copy(cp) moves data between two places. Local <=> Azure Data Lake Storage Gen2 are the only scenarios officially supported at the moment.
Please refer to the examples for more information.
`,
		Example:`Upload a single file:
  - azcopy cp "/local/path/to/file.txt" "https://[account-name].dfs.core.windows.net/[existing-filesystem-name]/[path/to/destination/directory/or/file]"

Upload an entire directory:
  - azcopy cp "/local/path/to/dir" "https://[account-name].dfs.core.windows.net/[existing-filesystem-name]/[path/to/destination/directory]" --recursive=true

Upload files using wildcards:
  - azcopy cp "/local/path/*foo/*bar/*.pdf" "https://[account-name].dfs.core.windows.net/[existing-filesystem-name]/[path/to/destination/directory]"

Upload files and/or directories using wildcards:
  - azcopy cp "/local/path/*foo/*bar*" "https://[account-name].dfs.core.windows.net/[existing-filesystem-name]/[path/to/destination/directory]" --recursive=true

Download a single file:
  - azcopy cp "https://[account-name].dfs.core.windows.net/[existing-filesystem-name]/[path/to/source/file]" "/local/path/to/file.txt"

Download an entire directory:
  - azcopy cp "https://[account-name].dfs.core.windows.net/[existing-filesystem-name]/[path/to/source/dir]" "/local/path/to/file.txt" --recursive=true
`,
		Args: func(cmd *cobra.Command, args []string) error {
			if len(args) == 1 { // redirection
				if stdinPipeIn, err := isStdinPipeIn(); stdinPipeIn == true {
					raw.src = pipeLocation
					raw.dst = args[0]
				} else {
					if err != nil {
						return fmt.Errorf("fatal: failed to read from Stdin due to error: %s", err)
					} else {
						raw.src = args[0]
						raw.dst = pipeLocation
					}
				}
			} else if len(args) == 2 { // normal copy
				raw.src = args[0]
				raw.dst = args[1]
			} else {
				return errors.New("wrong number of arguments, please refer to the help page on usage of this command")
			}
			return nil
		},
		RunE: func(cmd *cobra.Command, args []string) error {
			cooked, err := raw.cook()
			if err != nil {
				return fmt.Errorf("failed to parse user input due to error: %s", err)
			}
			// If the stdInEnable is set true, then a separate go routines is reading the standard input.
			// If the "cancel\n" keyword is passed to the standard input, it will cancel the job
			// Any other word keyword provided will panic
			// This feature is to support cancel for node.js applications spawning azcopy
			if raw.stdInEnable {
				go ReadStandardInputToCancelJob(CancelChannel)
			}
			cooked.commandString = copyHandlerUtil{}.ConstructCommandStringFromArgs()
			err = cooked.process()
			if err != nil {
				return fmt.Errorf("failed to perform copy command due to error: %s", err)
			}
			return nil
		},
	}
	rootCmd.AddCommand(cpCmd)

	// define the flags relevant to the cp command
	// Visible flags
	cpCmd.PersistentFlags().Uint32Var(&raw.blockSize, "block-size", 8*1024*1024, "use this block(chunk) size when uploading/downloading to/from Azure Storage")
	cpCmd.PersistentFlags().BoolVar(&raw.forceWrite, "force", true, "overwrite the conflicting files/blobs at the destination if this flag is set to true")
	cpCmd.PersistentFlags().StringVar(&raw.logVerbosity, "log-level", "INFO", "define the log verbosity for the log file, available levels: DEBUG, INFO, WARNING, ERROR, PANIC, and FATAL")
	cpCmd.PersistentFlags().BoolVar(&raw.recursive, "recursive", false, "look into sub-directories recursively when uploading from local file system")
	cpCmd.PersistentFlags().BoolVar(&raw.outputJson, "output-json", false, "indicate that the output should be in JSON format")


	// hidden filters
	cpCmd.PersistentFlags().StringVar(&raw.include, "include", "", "Filter: only include these files when copying. "+
		"Support use of *. More than one file are separated by ';'")
	cpCmd.PersistentFlags().StringVar(&raw.exclude, "exclude", "", "Filter: Exclude these files when copying. Support use of *.")
	cpCmd.PersistentFlags().BoolVar(&raw.followSymlinks, "follow-symlinks", false, "Filter: Follow symbolic links when uploading from local file system.")
	cpCmd.PersistentFlags().BoolVar(&raw.withSnapshots, "with-snapshots", false, "Filter: Include the snapshots. Only valid when the source is blobs.")

	// hidden options
	cpCmd.PersistentFlags().StringVar(&raw.blockBlobTier, "block-blob-tier", "None", "Upload block blob to Azure Storage using this blob tier.")
	cpCmd.PersistentFlags().StringVar(&raw.pageBlobTier, "page-blob-tier", "None", "Upload page blob to Azure Storage using this blob tier.")
	cpCmd.PersistentFlags().StringVar(&raw.metadata, "metadata", "", "Upload to Azure Storage with these key-value pairs as metadata.")
	cpCmd.PersistentFlags().StringVar(&raw.contentType, "content-type", "", "Specifies content type of the file. Implies no-guess-mime-type.")
	cpCmd.PersistentFlags().StringVar(&raw.fromTo, "fromTo", "", "Specifies the source destination combination. For Example: LocalBlob, BlobLocal, LocalBlobFS")
	cpCmd.PersistentFlags().StringVar(&raw.contentEncoding, "content-encoding", "", "Upload to Azure Storage using this content encoding.")
	cpCmd.PersistentFlags().BoolVar(&raw.noGuessMimeType, "no-guess-mime-type", false, "This sets the content-type based on the extension of the file.")
	cpCmd.PersistentFlags().BoolVar(&raw.preserveLastModifiedTime, "preserve-last-modified-time", false, "Only available when destination is file system.")
	cpCmd.PersistentFlags().BoolVar(&raw.background, "background-op", false, "true if user has to perform the operations as a background operation")
	cpCmd.PersistentFlags().BoolVar(&raw.stdInEnable, "stdIn-enable", false, "true if user wants to cancel the process by passing 'cancel' "+
		"to the standard Input. This flag enables azcopy reading the standard input while running the operation")
	cpCmd.PersistentFlags().StringVar(&raw.acl, "acl", "", "Access conditions to be used when uploading/downloading from Azure Storage.")
<<<<<<< HEAD
	cpCmd.PersistentFlags().StringVar(&raw.logVerbosity, "log-level", "WARNING", "defines the log verbosity to be saved to log file")
	// oauth options
	cpCmd.PersistentFlags().BoolVar(&raw.useInteractiveOAuthUserCredential, "oauth-user", false, "Use OAuth user credential and do interactive login.")
	cpCmd.PersistentFlags().StringVar(&raw.tenantID, "tenant-id", common.DefaultTenantID, "Tenant id to use for OAuth user interactive login.")
	cpCmd.PersistentFlags().StringVar(&raw.aadEndpoint, "aad-endpoint", common.DefaultActiveDirectoryEndpoint, "Azure active directory endpoint to use for OAuth user interactive login.")
=======

	// hide flags not relevant to BFS
	// TODO remove after preview release
	cpCmd.PersistentFlags().MarkHidden("include")
	cpCmd.PersistentFlags().MarkHidden("exclude")
	cpCmd.PersistentFlags().MarkHidden("follow-symlinks")
	cpCmd.PersistentFlags().MarkHidden("with-snapshots")

	cpCmd.PersistentFlags().MarkHidden("block-blob-tier")
	cpCmd.PersistentFlags().MarkHidden("page-blob-tier")
	cpCmd.PersistentFlags().MarkHidden("metadata")
	cpCmd.PersistentFlags().MarkHidden("content-type")
	cpCmd.PersistentFlags().MarkHidden("content-encoding")
	cpCmd.PersistentFlags().MarkHidden("no-guess-mime-type")
	cpCmd.PersistentFlags().MarkHidden("preserve-last-modified-time")
	cpCmd.PersistentFlags().MarkHidden("background-op")
	cpCmd.PersistentFlags().MarkHidden("fromTo")
	cpCmd.PersistentFlags().MarkHidden("acl")
	cpCmd.PersistentFlags().MarkHidden("stdIn-enable")
>>>>>>> 3aa5832b
}<|MERGE_RESOLUTION|>--- conflicted
+++ resolved
@@ -619,17 +619,10 @@
 			// happy ending to the front end
 			if summary.JobStatus == common.EJobStatus.Completed() ||
 				summary.JobStatus == common.EJobStatus.Cancelled() {
-<<<<<<< HEAD
 				// print final JobProgress summary if output-json flag is set to false
 				if !cca.outputJson {
-					copyHandlerUtil{}.PrintFinalJobProgressSummary(summary)
+					copyHandlerUtil{}.PrintFinalJobProgressSummary(summary, time.Now().Sub(jobStartTime))
 				}
-=======
-					// print final JobProgress summary if output-json flag is set to false
-					if !cca.outputJson {
-						copyHandlerUtil{}.PrintFinalJobProgressSummary(summary, time.Now().Sub(jobStartTime))
-					}
->>>>>>> 3aa5832b
 				os.Exit(0)
 			}
 
@@ -665,7 +658,7 @@
 Copy(cp) moves data between two places. Local <=> Azure Data Lake Storage Gen2 are the only scenarios officially supported at the moment.
 Please refer to the examples for more information.
 `,
-		Example:`Upload a single file:
+		Example: `Upload a single file:
   - azcopy cp "/local/path/to/file.txt" "https://[account-name].dfs.core.windows.net/[existing-filesystem-name]/[path/to/destination/directory/or/file]"
 
 Upload an entire directory:
@@ -734,7 +727,6 @@
 	cpCmd.PersistentFlags().BoolVar(&raw.recursive, "recursive", false, "look into sub-directories recursively when uploading from local file system")
 	cpCmd.PersistentFlags().BoolVar(&raw.outputJson, "output-json", false, "indicate that the output should be in JSON format")
 
-
 	// hidden filters
 	cpCmd.PersistentFlags().StringVar(&raw.include, "include", "", "Filter: only include these files when copying. "+
 		"Support use of *. More than one file are separated by ';'")
@@ -755,13 +747,11 @@
 	cpCmd.PersistentFlags().BoolVar(&raw.stdInEnable, "stdIn-enable", false, "true if user wants to cancel the process by passing 'cancel' "+
 		"to the standard Input. This flag enables azcopy reading the standard input while running the operation")
 	cpCmd.PersistentFlags().StringVar(&raw.acl, "acl", "", "Access conditions to be used when uploading/downloading from Azure Storage.")
-<<<<<<< HEAD
-	cpCmd.PersistentFlags().StringVar(&raw.logVerbosity, "log-level", "WARNING", "defines the log verbosity to be saved to log file")
+
 	// oauth options
 	cpCmd.PersistentFlags().BoolVar(&raw.useInteractiveOAuthUserCredential, "oauth-user", false, "Use OAuth user credential and do interactive login.")
 	cpCmd.PersistentFlags().StringVar(&raw.tenantID, "tenant-id", common.DefaultTenantID, "Tenant id to use for OAuth user interactive login.")
 	cpCmd.PersistentFlags().StringVar(&raw.aadEndpoint, "aad-endpoint", common.DefaultActiveDirectoryEndpoint, "Azure active directory endpoint to use for OAuth user interactive login.")
-=======
 
 	// hide flags not relevant to BFS
 	// TODO remove after preview release
@@ -781,5 +771,4 @@
 	cpCmd.PersistentFlags().MarkHidden("fromTo")
 	cpCmd.PersistentFlags().MarkHidden("acl")
 	cpCmd.PersistentFlags().MarkHidden("stdIn-enable")
->>>>>>> 3aa5832b
 }