--- conflicted
+++ resolved
@@ -487,12 +487,9 @@
 
 	// If there is only one, part then start fetching the JobPart Order.
 	if lastPartNumber == 0 {
-<<<<<<< HEAD
 		//if !cca.outputJson {
 		//	fmt.Println("Job with id", jobPartOrder.JobID, "has started.")
 		//}
-=======
->>>>>>> cf4ce6a4
 		wg.Add(1)
 		go cca.waitUntilJobCompletion(jobPartOrder.JobID, &wg)
 	}
