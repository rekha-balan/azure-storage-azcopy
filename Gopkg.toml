--- conflicted
+++ resolved
@@ -36,11 +36,14 @@
 [[constraint]]
   name = "github.com/Azure/azure-storage-file-go"
   version = "0.2.0"
-<<<<<<< HEAD
 
 [[constraint]]
   name = "github.com/Azure/go-autorest"
-  version = "10.12.0"
+  version = "10.13.0"
+
+[[constraint]]
+  branch = "master"
+  name = "github.com/JeffreyRichter/enum"
 
 [[constraint]]
   branch = "master"
@@ -53,13 +56,10 @@
 [[constraint]]
   branch = "master"
   name = "github.com/mitchellh/go-homedir"
-=======
->>>>>>> 947d58ca
 
 [[constraint]]
   name = "github.com/spf13/cobra"
   version = "0.0.3"
-<<<<<<< HEAD
 
 [[constraint]]
   name = "github.com/spf13/viper"
@@ -68,8 +68,6 @@
 [[constraint]]
   branch = "v1"
   name = "gopkg.in/check.v1"
-=======
->>>>>>> 947d58ca
 
 [prune]
   go-tests = true
